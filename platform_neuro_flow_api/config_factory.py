from __future__ import annotations

import logging
import os
import pathlib

from yarl import URL

from alembic.config import Config as AlembicConfig

from .config import (
    Config,
    PlatformApiConfig,
    PlatformAuthConfig,
    PostgresConfig,
    ServerConfig,
)

logger = logging.getLogger(__name__)


class EnvironConfigFactory:
    def __init__(self, environ: dict[str, str] | None = None) -> None:
        self._environ = environ or os.environ

    def create(self) -> Config:
        enable_docs = (
            self._environ.get("NP_NEURO_FLOW_API_ENABLE_DOCS", "false") == "true"
        )
        return Config(
            server=self._create_server(),
            platform_auth=self._create_platform_auth(),
            platform_api=self._create_platform_api(),
            postgres=self.create_postgres(),
            enable_docs=enable_docs,
        )

    def _create_server(self) -> ServerConfig:
        host = self._environ.get("NP_NEURO_FLOW_API_HOST", ServerConfig.host)
        port = int(self._environ.get("NP_NEURO_FLOW_API_PORT", ServerConfig.port))
        return ServerConfig(host=host, port=port)

    def _create_platform_auth(self) -> PlatformAuthConfig:
        url = URL(self._environ["NP_NEURO_FLOW_API_PLATFORM_AUTH_URL"])
        token = self._environ["NP_NEURO_FLOW_API_PLATFORM_AUTH_TOKEN"]
        return PlatformAuthConfig(url=url, token=token)

    def _create_platform_api(self) -> PlatformApiConfig:
        url = URL(self._environ["NP_NEURO_FLOW_API_PLATFORM_API_URL"])
        token = self._environ["NP_NEURO_FLOW_API_PLATFORM_AUTH_TOKEN"]
        return PlatformApiConfig(url=url, token=token)

<<<<<<< HEAD
    def create_cors(self) -> CORSConfig:
        origins: Sequence[str] = CORSConfig.allowed_origins
        origins_str = self._environ.get("NP_CORS_ORIGINS", "").strip()
        if origins_str:
            origins = origins_str.split(",")
        return CORSConfig(allowed_origins=origins)

=======
>>>>>>> caa48a51
    def create_postgres(self) -> PostgresConfig:
        try:
            postgres_dsn = to_async_postgres_dsn(self._environ["NP_DB_POSTGRES_DSN"])
        except KeyError:
            # Temporary fix until postgres deployment is set
            postgres_dsn = ""
        pool_min_size = int(
            self._environ.get("NP_DB_POSTGRES_POOL_MIN", PostgresConfig.pool_min_size)
        )
        pool_max_size = int(
            self._environ.get("NP_DB_POSTGRES_POOL_MAX", PostgresConfig.pool_max_size)
        )
        connect_timeout_s = float(
            self._environ.get(
                "NP_DB_POSTGRES_CONNECT_TIMEOUT", PostgresConfig.connect_timeout_s
            )
        )
        command_timeout_s = PostgresConfig.command_timeout_s
        if self._environ.get("NP_DB_POSTGRES_COMMAND_TIMEOUT"):
            command_timeout_s = float(self._environ["NP_DB_POSTGRES_COMMAND_TIMEOUT"])
        return PostgresConfig(
            postgres_dsn=postgres_dsn,
            alembic=self.create_alembic(postgres_dsn),
            pool_min_size=pool_min_size,
            pool_max_size=pool_max_size,
            connect_timeout_s=connect_timeout_s,
            command_timeout_s=command_timeout_s,
        )

    def create_alembic(self, postgres_dsn: str) -> AlembicConfig:
        parent_path = pathlib.Path(__file__).resolve().parent.parent
        ini_path = str(parent_path / "alembic.ini")
        script_path = str(parent_path / "alembic")
        config = AlembicConfig(ini_path)
        config.set_main_option("script_location", script_path)
        postgres_dsn = to_sync_postgres_dsn(postgres_dsn)
        config.set_main_option("sqlalchemy.url", postgres_dsn.replace("%", "%%"))
        return config


syncpg_schema = "postgresql"
asyncpg_schema = "postgresql+asyncpg"


def to_async_postgres_dsn(dsn: str) -> str:
    if dsn.startswith(syncpg_schema + "://"):
        dsn = asyncpg_schema + dsn[len(syncpg_schema) :]
    return dsn


def to_sync_postgres_dsn(dsn: str) -> str:
    if dsn.startswith(asyncpg_schema + "://"):
        dsn = syncpg_schema + dsn[len(asyncpg_schema) :]
    return dsn<|MERGE_RESOLUTION|>--- conflicted
+++ resolved
@@ -50,16 +50,6 @@
         token = self._environ["NP_NEURO_FLOW_API_PLATFORM_AUTH_TOKEN"]
         return PlatformApiConfig(url=url, token=token)
 
-<<<<<<< HEAD
-    def create_cors(self) -> CORSConfig:
-        origins: Sequence[str] = CORSConfig.allowed_origins
-        origins_str = self._environ.get("NP_CORS_ORIGINS", "").strip()
-        if origins_str:
-            origins = origins_str.split(",")
-        return CORSConfig(allowed_origins=origins)
-
-=======
->>>>>>> caa48a51
     def create_postgres(self) -> PostgresConfig:
         try:
             postgres_dsn = to_async_postgres_dsn(self._environ["NP_DB_POSTGRES_DSN"])
