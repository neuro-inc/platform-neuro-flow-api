--- conflicted
+++ resolved
@@ -26,14 +26,6 @@
 
 
 @dataclass(frozen=True)
-<<<<<<< HEAD
-class CORSConfig:
-    allowed_origins: Sequence[str] = ()
-
-
-@dataclass(frozen=True)
-=======
->>>>>>> caa48a51
 class PostgresConfig:
     postgres_dsn: str
 
