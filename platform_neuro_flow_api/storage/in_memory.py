--- conflicted
+++ resolved
@@ -1,11 +1,7 @@
 import secrets
-<<<<<<< HEAD
+from dataclasses import replace
 from datetime import datetime
 from typing import AbstractSet, AsyncIterator, Callable, Dict, List, Optional, TypeVar
-=======
-from dataclasses import replace
-from typing import AbstractSet, AsyncIterator, Callable, Dict, Optional, TypeVar
->>>>>>> f6ad86b7
 
 from .base import (
     Attempt,
@@ -141,42 +137,6 @@
             yield item
 
 
-<<<<<<< HEAD
-class InMemoryBakeStorage(BakeStorage, InMemoryBaseStorage[BakeData, Bake]):
-    async def list(
-        self,
-        project_id: Optional[str] = None,
-        name: Optional[str] = None,
-        tags: AbstractSet[str] = frozenset(),
-        since: Optional[datetime] = None,
-        until: Optional[datetime] = None,
-        reverse: bool = False,
-    ) -> AsyncIterator[Bake]:
-        unsorted: List[Bake] = []
-        for item in self._items.values():
-            if project_id is not None and item.project_id != project_id:
-                continue
-            if name is not None and item.name != name:
-                continue
-            if not set(tags).issubset(set(item.tags)):
-                continue
-            if since is not None and item.created_at <= since:
-                continue
-            if until is not None and item.created_at >= until:
-                continue
-            unsorted.append(item)
-        res = sorted(unsorted, key=lambda it: it.created_at)
-        if reverse:
-            res = list(reversed(res))
-        for item in res:
-            yield item
-
-    async def get_by_name(self, project_id: str, name: str) -> Bake:
-        raise NotImplementedError("Name uniqueness is not enforced for InMemoryStorage")
-
-
-=======
->>>>>>> f6ad86b7
 class InMemoryAttemptStorage(AttemptStorage, InMemoryBaseStorage[AttemptData, Attempt]):
     async def check_exists(self, data: AttemptData) -> None:
         try:
@@ -242,8 +202,13 @@
         name: Optional[str] = None,
         tags: AbstractSet[str] = frozenset(),
         *,
-        fetch_last_attempt: bool = False
+        fetch_last_attempt: bool = False,
+        since: Optional[datetime] = None,
+        until: Optional[datetime] = None,
+        reverse: bool = False,
     ) -> AsyncIterator[Bake]:
+
+        unsorted: List[Bake] = []
         for item in self._items.values():
             if project_id is not None and item.project_id != project_id:
                 continue
@@ -251,14 +216,23 @@
                 continue
             if not set(tags).issubset(set(item.tags)):
                 continue
+            if since is not None and item.created_at <= since:
+                continue
+            if until is not None and item.created_at >= until:
+                continue
             if not fetch_last_attempt:
-                yield item
+                unsorted.append(item)
             else:
                 try:
                     attempt = await self.attempts.get_by_number(item.id, number=-1)
-                    yield replace(item, last_attempt=attempt)
+                    unsorted.append(replace(item, last_attempt=attempt))
                 except NotExistsError:
-                    yield item
+                    unsorted.append(item)
+        res = sorted(unsorted, key=lambda it: it.created_at)
+        if reverse:
+            res = list(reversed(res))
+        for item in res:
+            yield item
 
     async def get(self, id: str, *, fetch_last_attempt: bool = False) -> Bake:
         ret = self._items.get(id)
