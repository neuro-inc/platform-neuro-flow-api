--- conflicted
+++ resolved
@@ -496,14 +496,11 @@
         project_id: Optional[str] = None,
         name: Optional[str] = None,
         tags: AbstractSet[str] = frozenset(),
-<<<<<<< HEAD
+        *,
+        fetch_last_attempt: bool = False,
         since: Optional[datetime] = None,
         until: Optional[datetime] = None,
         reverse: bool = False,
-=======
-        *,
-        fetch_last_attempt: bool = False,
->>>>>>> f6ad86b7
     ) -> AsyncIterator[Bake]:
         query = self._make_q(fetch_last_attempt)
         if project_id is not None:
