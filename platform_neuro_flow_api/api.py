from __future__ import annotations

import abc
import logging
from collections.abc import AsyncIterator, Awaitable, Callable
from contextlib import AsyncExitStack, asynccontextmanager
from dataclasses import replace
from datetime import datetime
<<<<<<< HEAD
from typing import Any

import aiohttp
import aiohttp.web
import aiohttp_cors
from aiohttp import web
=======

import aiohttp
import aiohttp.web
>>>>>>> caa48a51
from aiohttp.web import (
    HTTPBadRequest,
    HTTPInternalServerError,
    Request,
    Response,
    StreamResponse,
    delete,
    get,
    json_response,
    middleware,
    patch,
    post,
    put,
)
from aiohttp.web_exceptions import (
    HTTPConflict,
    HTTPCreated,
    HTTPNoContent,
    HTTPNotFound,
    HTTPOk,
)
from aiohttp_security import check_authorized
from apolo_api_client import ApiClient as PlatformApiClient
from marshmallow import ValidationError
from neuro_auth_client import AuthClient, Permission, check_permissions
from neuro_auth_client.security import AuthScheme, setup_security
from neuro_logging import (
    init_logging,
    setup_sentry,
)

from platform_neuro_flow_api import __version__
from platform_neuro_flow_api.identity import untrusted_user

from .config import Config, PlatformAuthConfig
from .config_factory import EnvironConfigFactory
from .postgres import make_async_engine
from .schema import (
    AttemptSchema,
    BakeImagePatchSchema,
    BakeImageSchema,
    BakeSchema,
    CacheEntrySchema,
    ConfigFileSchema,
    LiveJobSchema,
    ProjectSchema,
    TaskSchema,
)
from .storage.base import (
    Attempt,
    Bake,
    ExistsError,
    NotExistsError,
    Project,
    Storage,
    _Sentinel,
    sentinel,
)
from .storage.postgres import PostgresStorage
from .utils import auto_close, ndjson_error_handler
from .watchers import ExecutorAliveWatcher, WatchersPoller

logger = logging.getLogger(__name__)

CONFIG: web.AppKey[Config] = web.AppKey("config", None)

API_V1_APP: web.AppKey[web.Application] = web.AppKey("api_v1_app", None)
PROJECTS_APP: web.AppKey[web.Application] = web.AppKey("projects_app", None)
LIVE_JOBS_APP: web.AppKey[web.Application] = web.AppKey("live_jobs_app", None)
BAKES_APP: web.AppKey[web.Application] = web.AppKey("bakes_app", None)
ATTEMPTS_APP: web.AppKey[web.Application] = web.AppKey("attempts_app", None)
TASKS_APP: web.AppKey[web.Application] = web.AppKey("tasks_app", None)
CONFIG_FILES_APP: web.AppKey[web.Application] = web.AppKey("config_files_app", None)
CACHE_ENTRIES_APP: web.AppKey[web.Application] = web.AppKey("cache_entries_app", None)
BAKE_IMAGES_APP: web.AppKey[web.Application] = web.AppKey("bake_images_app", None)

STORAGE: web.AppKey[Storage] = web.AppKey("storage", None)
AUTH_CLIENT: web.AppKey[AuthClient] = web.AppKey("auth_client", None)

HANDLER: web.AppKey[Any] = web.AppKey("handler", None)


def parse_iso8601(s: str) -> datetime:
    return datetime.fromisoformat(s)


def accepts_ndjson(request: aiohttp.web.Request) -> bool:
    accept = request.headers.get("Accept", "")
    return "application/x-ndjson" in accept


class ProjectAccessMixin:
    @property
    @abc.abstractmethod
    def storage(self) -> Storage:
        pass

    def _get_projects_uri(
        self, project_name: str, cluster_name: str, org_name: str | None
    ) -> str:
        uri = f"flow://{cluster_name}"
        if org_name:
            uri += f"/{org_name}"
        return uri + f"/{project_name}"

    def _get_projects_write_perm(
        self, project_name: str, cluster_name: str, org_name: str | None
    ) -> Permission:
        return Permission(
            self._get_projects_uri(project_name, cluster_name, org_name), "write"
        )

    def _get_project_uris(self, project: Project) -> list[str]:
        base = f"flow://{project.cluster}"
        if project.org_name:
            base += f"/{project.org_name}"
        base += f"/{project.project_name}"
        return [base + f"/{project.id}", base + f"/{project.name}"]

    def _get_project_read_perms(self, project: Project) -> list[Permission]:
        return [Permission(uri, "read") for uri in self._get_project_uris(project)]

    def _get_project_write_perms(self, project: Project) -> list[Permission]:
        return [Permission(uri, "write") for uri in self._get_project_uris(project)]

    async def _check_project_access(
        self, request: aiohttp.web.Request, project: Project, *, write: bool
    ) -> None:
        if write:
            await check_permissions(request, [self._get_project_write_perms(project)])
        else:
            await check_permissions(request, [self._get_project_read_perms(project)])

    async def _get_project(
        self, request: aiohttp.web.Request, project_id: str, *, write: bool
    ) -> Project:
        try:
            project = await self.storage.projects.get(project_id)
        except NotExistsError:
            raise HTTPNotFound
        await self._check_project_access(request, project, write=write)
        return project


class ApiHandler:
    def register(self, app: aiohttp.web.Application) -> None:
        app.router.add_get("/ping", self.handle_ping)
        app.router.add_get("/secured-ping", self.handle_secured_ping)

    async def handle_ping(self, request: Request) -> Response:
        """
        ---
        summary: Ping endpoint
        tags:
          - Misc
        responses:
          '200':
            description: Returns Pong
        """
        return Response(text="Pong")

    async def handle_secured_ping(self, request: Request) -> Response:
        """
        ---
        summary: Secured ping
        description: Requires authentication
        security:
          - jwt: []
        tags:
          - Misc
        responses:
          '200':
            description: Returns Secured Pong
          '401':
            description: Unauthorized
        """
        await check_authorized(request)
        return Response(text="Secured Pong")


class ProjectsApiHandler(ProjectAccessMixin):
    def __init__(self, app: aiohttp.web.Application, config: Config) -> None:
        self._app = app
        self._config = config

    def register(self, app: aiohttp.web.Application) -> None:
        app.router.add_get("", self.list_projects)
        app.router.add_post("", self.create_project)
        app.router.add_get("/by_name", self.get_project_by_name)
        app.router.add_get("/{id}", self.get_project)
        app.router.add_delete("/{id}", self.delete_project)

    @property
    def storage(self) -> Storage:
        return self._app[STORAGE]

    @property
    def auth_client(self) -> AuthClient:
        return self._app[AUTH_CLIENT]

    async def list_projects(
        self, request: aiohttp.web.Request
    ) -> aiohttp.web.StreamResponse:
        """
        ---
        summary: List all users projects
        description: Replaces older @docs and uses NDJSON or JSON
        tags:
          - projects
        parameters:
          - name: name
            in: query
            schema:
              type: string
          - name: cluster
            in: query
            schema:
              type: string
          - name: org_name
            in: query
            schema:
              type: string
              nullable: true
          - name: owner
            in: query
            schema:
              type: string
          - name: project_name
            in: query
            schema:
              type: string
        responses:
          '200':
            description: List of projects
            content:
              application/json:
                schema:
                  type: array
                  items:
                    $ref: '#/components/schemas/Project'
        """
        username = await check_authorized(request)

        # old logic used: org_name: _Sentinel | str | None = sentinel
        org_name_str = request.query.get("org_name")
        if org_name_str is None:
            org_name: str | _Sentinel | None = sentinel
        elif org_name_str == "":
            org_name = None
        else:
            org_name = org_name_str

        name = request.query.get("name")
        cluster = request.query.get("cluster")
        owner = request.query.get("owner")
        project_name = request.query.get("project_name")

        if org_name == "":
            org_name = None
        tree_prefix = "flow://"
        if cluster is not None:
            tree_prefix += cluster
            if isinstance(org_name, str):
                tree_prefix += f"/{org_name}"
            if org_name is not sentinel and owner is not None:
                tree_prefix += f"/{owner}"
        tree = await self.auth_client.get_permissions_tree(username, tree_prefix)

        projects = (
            project
            async for project in self.storage.projects.list(
                owner=owner,
                name=name,
                cluster=cluster,
                org_name=org_name,
                project_name=project_name,
            )
            if any(tree.allows(perm) for perm in self._get_project_read_perms(project))
        )
        async with auto_close(projects):
            if accepts_ndjson(request):
                response = aiohttp.web.StreamResponse()
                response.headers["Content-Type"] = "application/x-ndjson"
                await response.prepare(request)
                async with ndjson_error_handler(request, response):
                    async for project in projects:
                        payload_line = ProjectSchema().dumps(project)
                        await response.write(payload_line.encode() + b"\n")
                return response
            response_payload = [
                ProjectSchema().dump(project) async for project in projects
            ]
            return aiohttp.web.json_response(
                data=response_payload, status=HTTPOk.status_code
            )

    async def create_project(
        self, request: aiohttp.web.Request
    ) -> aiohttp.web.Response:
        """
        ---
        summary: Create project
        tags:
          - projects
        requestBody:
          required: true
          content:
            application/json:
              schema:
                $ref: '#/components/schemas/Project'
        responses:
          '201':
            description: Project created
            content:
              application/json:
                schema:
                  $ref: '#/components/schemas/Project'
          '409':
            description: Project with such name exists
            content:
              application/json:
                schema:
                  $ref: '#/components/schemas/ClientError'
        """
        user = await untrusted_user(request)
        username = user.name
        schema = ProjectSchema()
        schema.context["username"] = username
        data = await request.json()
        data["project_name"] = data.get("project_name", username)
        project_data = schema.load(data)
        await check_permissions(
            request,
            [
                self._get_projects_write_perm(
                    project_name=project_data.project_name,
                    cluster_name=project_data.cluster,
                    org_name=project_data.org_name,
                )
            ],
        )
        try:
            project = await self.storage.projects.create(project_data)
        except ExistsError:
            return json_response(
                {
                    "code": "unique",
                    "description": "Project with such name exists",
                },
                status=HTTPConflict.status_code,
            )
        return aiohttp.web.json_response(
            data=schema.dump(project), status=HTTPCreated.status_code
        )

    async def get_project(self, request: aiohttp.web.Request) -> aiohttp.web.Response:
        """
        ---
        summary: Get project by id
        tags:
          - projects
        parameters:
          - name: id
            in: path
            required: true
            schema:
              type: string
        responses:
          '200':
            description: Found project
            content:
              application/json:
                schema:
                  $ref: '#/components/schemas/Project'
          '404':
            description: Not found
        """
        proj_id = request.match_info["id"]
        project = await self._get_project(request, proj_id, write=False)
        return aiohttp.web.json_response(
            data=ProjectSchema().dump(project), status=HTTPOk.status_code
        )

    async def get_project_by_name(
        self, request: aiohttp.web.Request
    ) -> aiohttp.web.Response:
        """
        ---
        summary: Get project by name, cluster, org, etc.
        tags:
          - projects
        parameters:
          - name: name
            in: query
            schema:
              type: string
            required: true
          - name: cluster
            in: query
            schema:
              type: string
            required: true
          - name: owner
            in: query
            schema:
              type: string
          - name: project_name
            in: query
            schema:
              type: string
          - name: org_name
            in: query
            schema:
              type: string
        responses:
          '200':
            description: Found project
            content:
              application/json:
                schema:
                  $ref: '#/components/schemas/Project'
          '404':
            description: Not found
        """
        username = await check_authorized(request)
        name = request.query["name"]
        cluster = request.query["cluster"]
        owner = request.query.get("owner")
        project_name = request.query.get("project_name")
        org_name = request.query.get("org_name")
        try:
            project = await self.storage.projects.get_by_name(
                name, project_name or owner or username, cluster, org_name
            )
        except NotExistsError:
            raise HTTPNotFound
        await self._check_project_access(request, project, write=False)
        return aiohttp.web.json_response(
            data=ProjectSchema().dump(project), status=HTTPOk.status_code
        )

    async def delete_project(
        self, request: aiohttp.web.Request
    ) -> aiohttp.web.Response:
        """
        ---
        summary: Delete project by id
        tags:
          - projects
        parameters:
          - name: id
            in: path
            schema:
              type: string
            required: true
        responses:
          '204':
            description: Project removed
        """
        proj_id = request.match_info["id"]
        await self._get_project(request, proj_id, write=True)
        await self.storage.projects.delete(proj_id)
        return aiohttp.web.Response(status=HTTPNoContent.status_code)


class LiveJobApiHandler(ProjectAccessMixin):
    def __init__(self, app: aiohttp.web.Application, config: Config) -> None:
        self._app = app
        self._config = config

    def register(self, app: aiohttp.web.Application) -> None:
        app.router.add_get("", self.list)
        app.router.add_post("", self.create)
        app.router.add_put("/replace", self.replace)
        app.router.add_get("/by_yaml_id", self.get_by_yaml_id)
        app.router.add_get("/{id}", self.get)

    @property
    def storage(self) -> Storage:
        return self._app[STORAGE]

    async def list(
        self,
        request: aiohttp.web.Request,
    ) -> aiohttp.web.StreamResponse:
        """
        ---
        summary: List live jobs
        tags:
          - live_jobs
        parameters:
          - name: project_id
            in: query
            required: true
            schema:
              type: string
        responses:
          '200':
            description: List of live jobs
        """
        project_id = request.query["project_id"]
        try:
            await self._get_project(request, project_id, write=False)
        except HTTPNotFound:
            return aiohttp.web.json_response(data=[], status=HTTPOk.status_code)
        live_jobs = self.storage.live_jobs.list(project_id=project_id)
        async with auto_close(live_jobs):  # type: ignore[arg-type]
            if accepts_ndjson(request):
                response = aiohttp.web.StreamResponse()
                response.headers["Content-Type"] = "application/x-ndjson"
                await response.prepare(request)
                async with ndjson_error_handler(request, response):
                    async for live_job in live_jobs:
                        payload_line = LiveJobSchema().dumps(live_job)
                        await response.write(payload_line.encode() + b"\n")
                return response
            response_payload = [
                LiveJobSchema().dump(live_job) async for live_job in live_jobs
            ]
            return aiohttp.web.json_response(
                data=response_payload, status=HTTPOk.status_code
            )

    async def create(
        self,
        request: aiohttp.web.Request,
    ) -> aiohttp.web.Response:
        """
        ---
        summary: Create live job
        tags:
          - live_jobs
        requestBody:
          required: true
          content:
            application/json:
              schema:
                $ref: '#/components/schemas/LiveJob'
        responses:
          '201':
            description: Created
            content:
              application/json:
                schema:
                  $ref: '#/components/schemas/LiveJob'
          '409':
            description: Already exists
            content:
              application/json:
                schema:
                  $ref: '#/components/schemas/ClientError'
        """
        schema = LiveJobSchema()
        live_job_data = schema.load(await request.json())
        await self._get_project(request, live_job_data.project_id, write=True)
        try:
            live_job = await self.storage.live_jobs.create(live_job_data)
        except ExistsError:
            return json_response(
                {
                    "code": "unique",
                    "description": "Live with such yaml_id exists",
                },
                status=HTTPConflict.status_code,
            )
        return aiohttp.web.json_response(
            data=schema.dump(live_job), status=HTTPCreated.status_code
        )

    async def replace(
        self,
        request: aiohttp.web.Request,
    ) -> aiohttp.web.Response:
        """
        ---
        summary: Create or update a live job (by yaml_id)
        tags:
          - live_jobs
        requestBody:
          required: true
          content:
            application/json:
              schema:
                $ref: '#/components/schemas/LiveJob'
        responses:
          '201':
            description: Created or replaced
            content:
              application/json:
                schema:
                  $ref: '#/components/schemas/LiveJob'
        """
        schema = LiveJobSchema()
        live_job_data = schema.load(await request.json())
        await self._get_project(request, live_job_data.project_id, write=True)
        live_job = await self.storage.live_jobs.update_or_create(live_job_data)
        return aiohttp.web.json_response(
            data=schema.dump(live_job), status=HTTPCreated.status_code
        )

    async def get(self, request: aiohttp.web.Request) -> aiohttp.web.Response:
        """
        ---
        summary: Get live job by ID
        tags:
          - live_jobs
        parameters:
          - name: id
            in: path
            schema:
              type: string
            required: true
        responses:
          '200':
            description: Found live job
          '404':
            description: Not found
        """
        job_id = request.match_info["id"]
        try:
            live_job = await self.storage.live_jobs.get(job_id)
        except NotExistsError:
            raise HTTPNotFound
        await self._get_project(request, live_job.project_id, write=False)
        return aiohttp.web.json_response(
            data=LiveJobSchema().dump(live_job), status=HTTPOk.status_code
        )

    async def get_by_yaml_id(
        self, request: aiohttp.web.Request
    ) -> aiohttp.web.Response:
        """
        ---
        summary: Get a live job by project_id + yaml_id
        tags:
          - live_jobs
        parameters:
          - name: project_id
            in: query
            schema:
              type: string
            required: true
          - name: yaml_id
            in: query
            schema:
              type: string
            required: true
        responses:
          '200':
            description: Found live job
          '404':
            description: Not found
        """
        project_id = request.query["project_id"]
        yaml_id = request.query["yaml_id"]
        await self._get_project(request, project_id, write=False)
        try:
            live_job = await self.storage.live_jobs.get_by_yaml_id(
                yaml_id=yaml_id,
                project_id=project_id,
            )
        except NotExistsError:
            raise HTTPNotFound
        return aiohttp.web.json_response(
            data=LiveJobSchema().dump(live_job), status=HTTPOk.status_code
        )


class BakeApiHandler(ProjectAccessMixin):
    def __init__(self, app: aiohttp.web.Application, config: Config) -> None:
        self._app = app
        self._config = config

    def register(self, app: aiohttp.web.Application) -> None:
        app.add_routes(
            [
                aiohttp.web.get("", self.list),
                aiohttp.web.post("", self.create),
                aiohttp.web.get("/by_name", self.get_by_name),
                aiohttp.web.get("/{id}", self.get),
            ]
        )

    @property
    def storage(self) -> Storage:
        return self._app[STORAGE]

    async def list(self, request: aiohttp.web.Request) -> aiohttp.web.StreamResponse:
        """
        ---
        summary: List bakes
        description: Return bakes for a given project (via query), possibly NDJSON
        tags:
          - bakes
        parameters:
          - name: project_id
            in: query
            schema:
              type: string
            required: true
          - name: name
            in: query
            schema:
              type: string
          - name: tags
            in: query
            schema:
              type: array
              items:
                type: string
          - name: since
            in: query
            schema:
              type: string
              format: date-time
          - name: until
            in: query
            schema:
              type: string
              format: date-time
          - name: reverse
            in: query
            schema:
              type: boolean
          - name: fetch_last_attempt
            in: query
            schema:
              type: boolean
        responses:
          '200':
            description: A list of bakes (JSON or NDJSON)
            content:
              application/json:
                schema:
                  type: array
                  items:
                    $ref: '#/components/schemas/Bake'
        """
        project_id = request.query.get("project_id")
        if not project_id:
            raise aiohttp.web.HTTPBadRequest(text="Missing project_id")

        name = request.query.get("name")
        tags: list[str] = request.query.getall("tags", [])
        since = request.query.get("since")
        until = request.query.get("until")
        since_dt = parse_iso8601(since) if since else None
        until_dt = parse_iso8601(until) if until else None
        reverse = request.query.get("reverse") in ("1", "true")
        fetch_last_attempt = request.query.get("fetch_last_attempt") in ("1", "true")

        try:
            await self._get_project(request, project_id, write=False)
        except HTTPNotFound:
            return aiohttp.web.json_response(data=[], status=HTTPOk.status_code)
        bakes = self.storage.bakes.list(
            project_id=project_id,
            name=name,
            tags=set(tags),
            since=since_dt,
            until=until_dt,
            reverse=reverse,
            fetch_last_attempt=fetch_last_attempt,
        )
        async with auto_close(bakes):  # type: ignore[arg-type]
            if accepts_ndjson(request):
                response = aiohttp.web.StreamResponse()
                response.headers["Content-Type"] = "application/x-ndjson"
                await response.prepare(request)
                async with ndjson_error_handler(request, response):
                    async for bake in bakes:
                        payload_line = BakeSchema().dumps(bake)
                        await response.write(payload_line.encode() + b"\n")
                return response
            response_payload = [BakeSchema().dump(bake) async for bake in bakes]
            return aiohttp.web.json_response(
                data=response_payload, status=HTTPOk.status_code
            )

    async def create(self, request: aiohttp.web.Request) -> aiohttp.web.Response:
        """
        ---
        summary: Create a new bake
        tags:
          - bakes
        requestBody:
          required: true
          content:
            application/json:
              schema:
                $ref: '#/components/schemas/Bake'
        responses:
          '201':
            description: Bake created
            content:
              application/json:
                schema:
                  $ref: '#/components/schemas/Bake'
          '409':
            description: Bake with such ID exists
            content:
              application/json:
                schema:
                  $ref: '#/components/schemas/ClientError'
        """
        body = await request.json()
        # parse partial fields manually or with BakeSchema, e.g.:
        schema = BakeSchema(partial=["name", "tags"])
        bake_data = schema.load(body)

        await self._get_project(request, bake_data.project_id, write=True)
        try:
            bake = await self.storage.bakes.create(bake_data)
        except ExistsError:
            return json_response(
                {
                    "code": "unique",
                    "description": "Bake with such id exists",
                },
                status=HTTPConflict.status_code,
            )
        return aiohttp.web.json_response(
            data=schema.dump(bake), status=HTTPCreated.status_code
        )

    async def get(self, request: aiohttp.web.Request) -> aiohttp.web.Response:
        """
        ---
        summary: Get bake by ID
        tags:
          - bakes
        parameters:
          - name: id
            in: path
            schema:
              type: string
            required: true
          - name: fetch_last_attempt
            in: query
            schema:
              type: boolean
        responses:
          '200':
            description: The bake object
            content:
              application/json:
                schema:
                  $ref: '#/components/schemas/Bake'
          '404':
            description: Not found
        """
        fetch_last_attempt = request.query.get("fetch_last_attempt") in ("1", "true")
        id = request.match_info["id"]
        try:
            bake = await self.storage.bakes.get(
                id, fetch_last_attempt=fetch_last_attempt
            )
        except NotExistsError:
            raise HTTPNotFound
        await self._get_project(request, bake.project_id, write=False)
        return aiohttp.web.json_response(
            data=BakeSchema().dump(bake), status=HTTPOk.status_code
        )

    async def get_by_name(self, request: aiohttp.web.Request) -> aiohttp.web.Response:
        """
        ---
        summary: Get bake by name
        tags:
          - bakes
        parameters:
          - name: project_id
            in: query
            schema:
              type: string
            required: true
          - name: name
            in: query
            schema:
              type: string
            required: true
          - name: fetch_last_attempt
            in: query
            schema:
              type: boolean
        responses:
          '200':
            description: The bake object
            content:
              application/json:
                schema:
                  $ref: '#/components/schemas/Bake'
          '404':
            description: Not found
        """
        project_id = request.query.get("project_id")
        if not project_id:
            raise HTTPBadRequest(text="Missing project_id")
        name = request.query.get("name")
        if not name:
            raise HTTPBadRequest(text="Missing name")
        fetch_last_attempt = request.query.get("fetch_last_attempt") in ("1", "true")

        try:
            bake = await self.storage.bakes.get_by_name(
                project_id=project_id, name=name, fetch_last_attempt=fetch_last_attempt
            )
        except NotExistsError:
            raise HTTPNotFound
        await self._get_project(request, bake.project_id, write=False)
        return aiohttp.web.json_response(
            data=BakeSchema().dump(bake), status=HTTPOk.status_code
        )


class AttemptApiHandler(ProjectAccessMixin):
    def __init__(self, app: aiohttp.web.Application, config: Config) -> None:
        self._app = app
        self._config = config

    def register(self, app: aiohttp.web.Application) -> None:
        app.add_routes(
            [
                aiohttp.web.get("", self.list),
                aiohttp.web.post("", self.create),
                aiohttp.web.get("/by_number", self.get_by_number),
                aiohttp.web.put("/replace", self.replace),
                aiohttp.web.get("/{id}", self.get),
            ]
        )

    @property
    def storage(self) -> Storage:
        return self._app[STORAGE]

    async def _get_bake(self, bake_id: str) -> Bake:
        try:
            return await self.storage.bakes.get(bake_id)
        except NotExistsError:
            raise HTTPNotFound

    async def list(self, request: aiohttp.web.Request) -> aiohttp.web.StreamResponse:
        """
        ---
        summary: List attempts in a bake
        tags:
          - attempts
        parameters:
          - name: bake_id
            in: query
            required: true
            schema:
              type: string
        responses:
          '200':
            description: A list of attempts
        """
        bake_id = request.query.get("bake_id")
        if not bake_id:
            raise HTTPBadRequest(text="Missing bake_id")

        try:
            bake = await self._get_bake(bake_id)
            await self._get_project(request, bake.project_id, write=False)
        except HTTPNotFound:
            return aiohttp.web.json_response(data=[], status=HTTPOk.status_code)
        attempts = self.storage.attempts.list(bake_id=bake_id)
        async with auto_close(attempts):  # type: ignore[arg-type]
            if accepts_ndjson(request):
                response = aiohttp.web.StreamResponse()
                response.headers["Content-Type"] = "application/x-ndjson"
                await response.prepare(request)
                async with ndjson_error_handler(request, response):
                    async for attempt in attempts:
                        payload_line = AttemptSchema().dumps(attempt)
                        await response.write(payload_line.encode() + b"\n")
                return response
            response_payload = [
                AttemptSchema().dump(attempt) async for attempt in attempts
            ]
            return aiohttp.web.json_response(
                data=response_payload, status=HTTPOk.status_code
            )

    async def create(self, request: aiohttp.web.Request) -> aiohttp.web.Response:
        """
        ---
        summary: Create new attempt
        tags:
          - attempts
        requestBody:
          required: true
          content:
            application/json:
              schema:
                $ref: '#/components/schemas/Attempt'
        responses:
          '201':
            description: Attempt created
            content:
              application/json:
                schema:
                  $ref: '#/components/schemas/Attempt'
          '409':
            description: Attempt with such bake+number exists
            content:
              application/json:
                schema:
                  $ref: '#/components/schemas/ClientError'
        """
        schema = AttemptSchema(partial=["executor_id"])
        attempt_data = schema.load(await request.json())
        bake = await self._get_bake(attempt_data.bake_id)
        await self._get_project(request, bake.project_id, write=True)
        try:
            attempt = await self.storage.attempts.create(attempt_data)
        except ExistsError:
            return json_response(
                {
                    "code": "unique",
                    "description": "Attempt with such bake and number exists",
                },
                status=HTTPConflict.status_code,
            )
        return aiohttp.web.json_response(
            data=schema.dump(attempt), status=HTTPCreated.status_code
        )

    async def get(self, request: aiohttp.web.Request) -> aiohttp.web.Response:
        """
        ---
        summary: Get attempt by ID
        tags:
          - attempts
        parameters:
          - name: id
            in: path
            schema:
              type: string
            required: true
        responses:
          '200':
            description: The attempt
          '404':
            description: Not found
        """
        id = request.match_info["id"]
        try:
            attempt = await self.storage.attempts.get(id)
        except NotExistsError:
            raise HTTPNotFound
        bake = await self._get_bake(attempt.bake_id)
        await self._get_project(request, bake.project_id, write=False)
        return aiohttp.web.json_response(
            data=AttemptSchema().dump(attempt), status=HTTPOk.status_code
        )

    async def get_by_number(self, request: aiohttp.web.Request) -> aiohttp.web.Response:
        """
        ---
        summary: Get attempt by bake & attempt number
        tags:
          - attempts
        parameters:
          - name: bake_id
            in: query
            schema:
              type: string
            required: true
          - name: number
            in: query
            schema:
              type: integer
            required: true
        responses:
          '200':
            description: The attempt
          '404':
            description: Not found
        """
        bake_id = request.query.get("bake_id")
        if not bake_id:
            raise HTTPBadRequest(text="Missing bake_id")
        number_str = request.query.get("number")
        if not number_str:
            raise HTTPBadRequest(text="Missing number")
        number = int(number_str)

        bake = await self._get_bake(bake_id)
        await self._get_project(request, bake.project_id, write=False)
        try:
            attempt = await self.storage.attempts.get_by_number(
                bake_id=bake_id,
                number=number,
            )
        except NotExistsError:
            raise HTTPNotFound
        return aiohttp.web.json_response(
            data=AttemptSchema().dump(attempt), status=HTTPOk.status_code
        )

    async def replace(self, request: aiohttp.web.Request) -> aiohttp.web.Response:
        """
        ---
        summary: Update existing attempt
        tags:
          - attempts
        requestBody:
          required: true
          content:
            application/json:
              schema:
                $ref: '#/components/schemas/Attempt'
        responses:
          '200':
            description: Attempt replaced
            content:
              application/json:
                schema:
                  $ref: '#/components/schemas/Attempt'
        """
        schema = AttemptSchema(partial=["executor_id"])
        attempt_data = schema.load(await request.json())
        attempt = await self.storage.attempts.get_by_number(
            attempt_data.bake_id, attempt_data.number
        )
        bake = await self._get_bake(attempt_data.bake_id)
        await self._get_project(request, bake.project_id, write=True)
        new_attempt = replace(
            attempt, result=attempt_data.result, executor_id=attempt_data.executor_id
        )
        await self.storage.attempts.update(new_attempt)
        return aiohttp.web.json_response(
            data=schema.dump(new_attempt), status=HTTPOk.status_code
        )


class TaskApiHandler(ProjectAccessMixin):
    def __init__(self, app: aiohttp.web.Application, config: Config) -> None:
        self._app = app
        self._config = config

    def register(self, app: aiohttp.web.Application) -> None:
        app.router.add_get("", self.list)
        app.router.add_post("", self.create)
        app.router.add_put("/replace", self.replace)
        app.router.add_get("/by_yaml_id", self.get_by_yaml_id)
        app.router.add_get("/{id}", self.get)

    @property
    def storage(self) -> Storage:
        return self._app[STORAGE]

    async def _get_bake(self, bake_id: str) -> Bake:
        try:
            return await self.storage.bakes.get(bake_id)
        except NotExistsError:
            raise HTTPNotFound

    async def _get_attempt(self, attempt_id: str) -> Attempt:
        try:
            return await self.storage.attempts.get(attempt_id)
        except NotExistsError:
            raise HTTPNotFound

    async def list(self, request: aiohttp.web.Request) -> aiohttp.web.StreamResponse:
        """
        ---
        summary: List tasks in an attempt
        tags:
          - tasks
        parameters:
          - name: attempt_id
            in: query
            schema:
              type: string
            required: true
        responses:
          '200':
            description: list of tasks
        """
        attempt_id = request.query.get("attempt_id")
        if not attempt_id:
            raise HTTPBadRequest(text="Missing attempt_id")

        try:
            attempt = await self._get_attempt(attempt_id)
            bake = await self._get_bake(attempt.bake_id)
            await self._get_project(request, bake.project_id, write=False)
        except HTTPNotFound:
            return aiohttp.web.json_response(data=[], status=HTTPOk.status_code)
        tasks = self.storage.tasks.list(attempt_id=attempt_id)
        async with auto_close(tasks):  # type: ignore[arg-type]
            if accepts_ndjson(request):
                response = aiohttp.web.StreamResponse()
                response.headers["Content-Type"] = "application/x-ndjson"
                await response.prepare(request)
                async with ndjson_error_handler(request, response):
                    async for task in tasks:
                        payload_line = TaskSchema().dumps(task)
                        await response.write(payload_line.encode() + b"\n")
                return response
            response_payload = [TaskSchema().dump(task) async for task in tasks]
            return aiohttp.web.json_response(
                data=response_payload, status=HTTPOk.status_code
            )

    async def create(self, request: aiohttp.web.Request) -> aiohttp.web.Response:
        """
        ---
        summary: Create a new task
        tags:
          - tasks
        requestBody:
          required: true
          content:
            application/json:
              schema:
                $ref: '#/components/schemas/Task'
        responses:
          '201':
            description: Task created
          '409':
            description: Task already exists
        """
        schema = TaskSchema()
        task_data = schema.load(await request.json())
        attempt = await self._get_attempt(task_data.attempt_id)
        bake = await self._get_bake(attempt.bake_id)
        await self._get_project(request, bake.project_id, write=True)
        try:
            task = await self.storage.tasks.create(task_data)
        except ExistsError:
            return json_response(
                {
                    "code": "unique",
                    "description": "Task already exists",
                },
                status=HTTPConflict.status_code,
            )
        return aiohttp.web.json_response(
            data=schema.dump(task), status=HTTPCreated.status_code
        )

    async def get(self, request: aiohttp.web.Request) -> aiohttp.web.Response:
        """
        ---
        summary: Get a task by ID
        tags:
          - tasks
        parameters:
          - name: id
            in: path
            schema:
              type: string
            required: true
        responses:
          '200':
            description: The task
          '404':
            description: Not found
        """
        id = request.match_info["id"]
        try:
            task = await self.storage.tasks.get(id)
        except NotExistsError:
            raise HTTPNotFound
        attempt = await self._get_attempt(task.attempt_id)
        bake = await self._get_bake(attempt.bake_id)
        await self._get_project(request, bake.project_id, write=False)
        return aiohttp.web.json_response(
            data=TaskSchema().dump(task), status=HTTPOk.status_code
        )

    async def get_by_yaml_id(
        self, request: aiohttp.web.Request
    ) -> aiohttp.web.Response:
        """
        ---
        summary: Get a task by attempt + yaml_id
        tags:
          - tasks
        parameters:
          - name: attempt_id
            in: query
            schema:
              type: string
            required: true
          - name: yaml_id
            in: query
            schema:
              type: string
            required: true
        responses:
          '200':
            description: The task
          '404':
            description: Not found
        """
        attempt_id = request.query.get("attempt_id")
        yaml_id = request.query.get("yaml_id")
        if not attempt_id or not yaml_id:
            raise HTTPBadRequest(text="Missing attempt_id or yaml_id")

        attempt = await self._get_attempt(attempt_id)
        bake = await self._get_bake(attempt.bake_id)
        await self._get_project(request, bake.project_id, write=False)
        try:
            task = await self.storage.tasks.get_by_yaml_id(
                yaml_id=tuple(yaml_id.split(".")),
                attempt_id=attempt_id,
            )
        except NotExistsError:
            raise HTTPNotFound
        return aiohttp.web.json_response(
            data=TaskSchema().dump(task), status=HTTPOk.status_code
        )

    async def replace(self, request: aiohttp.web.Request) -> aiohttp.web.Response:
        """
        ---
        summary: Update task
        tags:
          - tasks
        requestBody:
          required: true
          content:
            application/json:
              schema:
                $ref: '#/components/schemas/Task'
        responses:
          '200':
            description: Task replaced
        """
        schema = TaskSchema()
        task_data = schema.load(await request.json())
        task = await self.storage.tasks.get_by_yaml_id(
            task_data.yaml_id, task_data.attempt_id
        )
        attempt = await self._get_attempt(task_data.attempt_id)
        bake = await self._get_bake(attempt.bake_id)
        await self._get_project(request, bake.project_id, write=True)

        new_task = replace(
            task,
            raw_id=task_data.raw_id,
            outputs=task_data.outputs,
            state=task_data.state,
            statuses=task_data.statuses,
        )
        await self.storage.tasks.update(new_task)
        return aiohttp.web.json_response(
            data=schema.dump(new_task), status=HTTPOk.status_code
        )


class ConfigFileApiHandler(ProjectAccessMixin):
    def __init__(self, app: aiohttp.web.Application, config: Config) -> None:
        self._app = app
        self._config = config

    def register(self, app: aiohttp.web.Application) -> None:
        app.router.add_post("", self.create)
        app.router.add_get("/{id}", self.get)

    @property
    def storage(self) -> Storage:
        return self._app[STORAGE]

    async def _get_bake(self, bake_id: str) -> Bake:
        try:
            return await self.storage.bakes.get(bake_id)
        except NotExistsError:
            raise HTTPNotFound

    async def create(self, request: aiohttp.web.Request) -> aiohttp.web.Response:
        """
        ---
        summary: Create a config file
        tags:
          - config_files
        requestBody:
          required: true
          content:
            application/json:
              schema:
                $ref: '#/components/schemas/ConfigFile'
        responses:
          '201':
            description: Config file created
            content:
              application/json:
                schema:
                  $ref: '#/components/schemas/ConfigFile'
          '409':
            description: Config file already exists
            content:
              application/json:
                schema:
                  $ref: '#/components/schemas/ClientError'
        """
        schema = ConfigFileSchema()
        config_file_data = schema.load(await request.json())
        bake = await self._get_bake(config_file_data.bake_id)
        await self._get_project(request, bake.project_id, write=True)
        try:
            config_file = await self.storage.config_files.create(config_file_data)
        except ExistsError:
            return json_response(
                {
                    "code": "unique",
                    "description": "Config file exists",
                },
                status=HTTPConflict.status_code,
            )
        return aiohttp.web.json_response(
            data=schema.dump(config_file), status=HTTPCreated.status_code
        )

    async def get(self, request: aiohttp.web.Request) -> aiohttp.web.Response:
        """
        ---
        summary: Get a config file by ID
        tags:
          - config_files
        parameters:
          - name: id
            in: path
            schema:
              type: string
            required: true
        responses:
          '200':
            description: Found config file
            content:
              application/json:
                schema:
                  $ref: '#/components/schemas/ConfigFile'
          '404':
            description: Not found
        """
        id = request.match_info["id"]
        try:
            config_file = await self.storage.config_files.get(id)
        except NotExistsError:
            raise HTTPNotFound
        bake = await self._get_bake(config_file.bake_id)
        await self._get_project(request, bake.project_id, write=False)
        return aiohttp.web.json_response(
            data=ConfigFileSchema().dump(config_file), status=HTTPOk.status_code
        )


class CacheEntryApiHandler(ProjectAccessMixin):
    def __init__(self, app: aiohttp.web.Application, config: Config) -> None:
        self._app = app
        self._config = config

    def register(self, app: aiohttp.web.Application) -> None:
        app.router.add_post("", self.create)
        app.router.add_delete("", self.delete)
        app.router.add_get("/by_key", self.get_by_key)
        app.router.add_get("/{id}", self.get)

    @property
    def storage(self) -> Storage:
        return self._app[STORAGE]

    async def create(self, request: aiohttp.web.Request) -> aiohttp.web.Response:
        """
        ---
        summary: Create cache entry
        tags:
          - cache_entries
        requestBody:
          required: true
          content:
            application/json:
              schema:
                $ref: '#/components/schemas/CacheEntry'
        responses:
          '201':
            description: Cache entry created
            content:
              application/json:
                schema:
                  $ref: '#/components/schemas/CacheEntry'
        """
        schema = CacheEntrySchema(partial=["raw_id"])
        data = schema.load(await request.json())
        await self._get_project(request, data.project_id, write=True)
        try:
            cache_entry = await self.storage.cache_entries.create(data)
        except ExistsError:
            old_entry = await self.storage.cache_entries.get_by_key(
                data.project_id, data.task_id, data.batch, data.key
            )
            cache_entry = replace(
                old_entry,
                created_at=data.created_at,
                outputs=data.outputs,
                state=data.state,
            )
            await self.storage.cache_entries.update(cache_entry)
        return aiohttp.web.json_response(
            data=CacheEntrySchema().dump(cache_entry), status=HTTPCreated.status_code
        )

    async def get(self, request: aiohttp.web.Request) -> aiohttp.web.Response:
        """
        ---
        summary: Get a cache entry by ID
        tags:
          - cache_entries
        parameters:
          - name: id
            in: path
            schema:
              type: string
            required: true
        responses:
          '200':
            description: Found cache entry
            content:
              application/json:
                schema:
                  $ref: '#/components/schemas/CacheEntry'
          '404':
            description: Not found
        """
        id = request.match_info["id"]
        try:
            cache_entry = await self.storage.cache_entries.get(id)
        except NotExistsError:
            raise HTTPNotFound
        await self._get_project(request, cache_entry.project_id, write=False)
        return aiohttp.web.json_response(
            data=CacheEntrySchema().dump(cache_entry), status=HTTPOk.status_code
        )

    async def get_by_key(self, request: aiohttp.web.Request) -> aiohttp.web.Response:
        """
        ---
        summary: Get a cache entry by (project_id, task_id, batch, key)
        tags:
          - cache_entries
        parameters:
          - name: project_id
            in: query
            schema:
              type: string
            required: true
          - name: task_id
            in: query
            schema:
              type: string
            required: true
          - name: batch
            in: query
            schema:
              type: string
            required: true
          - name: key
            in: query
            schema:
              type: string
            required: true
        responses:
          '200':
            description: Found cache entry
            content:
              application/json:
                schema:
                  $ref: '#/components/schemas/CacheEntry'
          '404':
            description: Not found
        """
        project_id = request.query.get("project_id")
        task_id = request.query.get("task_id")
        batch = request.query.get("batch")
        key = request.query.get("key")
        if not project_id or not task_id or not batch or not key:
            raise HTTPBadRequest(text="Missing some required query param")

        await self._get_project(request, project_id, write=False)
        try:
            cache_entry = await self.storage.cache_entries.get_by_key(
                project_id=project_id,
                task_id=tuple(task_id.split(".")),
                batch=batch,
                key=key,
            )
        except NotExistsError:
            raise HTTPNotFound
        return aiohttp.web.json_response(
            data=CacheEntrySchema().dump(cache_entry), status=HTTPOk.status_code
        )

    async def delete(self, request: aiohttp.web.Request) -> aiohttp.web.StreamResponse:
        """
        ---
        summary: Clear multiple cache entries
        tags:
          - cache_entries
        parameters:
          - name: project_id
            in: query
            schema:
              type: string
            required: true
          - name: task_id
            in: query
            schema:
              type: string
          - name: batch
            in: query
            schema:
              type: string
        responses:
          '204':
            description: Entries cleared
        """
        project_id = request.query.get("project_id")
        if not project_id:
            raise HTTPBadRequest(text="Missing project_id")

        task_id = request.query.get("task_id")
        batch = request.query.get("batch")

        await self._get_project(request, project_id, write=True)
        await self.storage.cache_entries.delete_all(
            project_id=project_id,
            batch=batch,
            task_id=tuple(task_id.split(".")) if task_id else None,
        )
        return aiohttp.web.Response(status=HTTPNoContent.status_code)


class BakeImagesApiHandler(ProjectAccessMixin):
    def __init__(self, app: aiohttp.web.Application, config: Config) -> None:
        self._app = app
        self._config = config

    def register(self, app: aiohttp.web.Application) -> None:
        app.router.add_get("", self.list)
        app.router.add_post("", self.create)
        app.router.add_get("/by_ref", self.get_by_ref)
        app.router.add_patch("/{id}", self.patch)
        app.router.add_get("/{id}", self.get)

    @property
    def storage(self) -> Storage:
        return self._app[STORAGE]

    async def _get_bake(self, bake_id: str) -> Bake:
        try:
            return await self.storage.bakes.get(bake_id)
        except NotExistsError:
            raise HTTPNotFound

    async def list(self, request: aiohttp.web.Request) -> aiohttp.web.StreamResponse:
        """
        ---
        summary: List bake images
        tags:
          - bake_images
        parameters:
          - name: bake_id
            in: query
            schema:
              type: string
            required: true
        responses:
          '200':
            description: List of bake images
        """
        bake_id = request.query.get("bake_id")
        if not bake_id:
            raise HTTPBadRequest(text="Missing bake_id")

        try:
            bake = await self._get_bake(bake_id)
            await self._get_project(request, bake.project_id, write=False)
        except HTTPNotFound:
            return aiohttp.web.json_response(data=[], status=HTTPOk.status_code)
        bake_images = self.storage.bake_images.list(bake_id=bake_id)
        async with auto_close(bake_images):  # type: ignore[arg-type]
            if accepts_ndjson(request):
                response = aiohttp.web.StreamResponse()
                response.headers["Content-Type"] = "application/x-ndjson"
                await response.prepare(request)
                async with ndjson_error_handler(request, response):
                    async for image in bake_images:
                        payload_line = BakeImageSchema().dumps(image)
                        await response.write(payload_line.encode() + b"\n")
                return response
            response_payload = [
                BakeImageSchema().dump(image) async for image in bake_images
            ]
            return aiohttp.web.json_response(
                data=response_payload, status=HTTPOk.status_code
            )

    async def create(self, request: aiohttp.web.Request) -> aiohttp.web.Response:
        """
        ---
        summary: Create a bake image
        tags:
          - bake_images
        requestBody:
          required: true
          content:
            application/json:
              schema:
                $ref: '#/components/schemas/BakeImage'
        responses:
          '201':
            description: Bake image created
          '409':
            description: Bake image with such bake+ref exists
        """
        schema = BakeImageSchema(
            partial=["context_on_storage", "dockerfile_rel", "builder_job_id"]
        )
        image_data = schema.load(await request.json())
        bake = await self._get_bake(image_data.bake_id)
        await self._get_project(request, bake.project_id, write=True)
        try:
            image = await self.storage.bake_images.create(image_data)
        except ExistsError:
            return json_response(
                {
                    "code": "unique",
                    "description": "Bake image with such bake and ref exists",
                },
                status=HTTPConflict.status_code,
            )
        return aiohttp.web.json_response(
            data=schema.dump(image), status=HTTPCreated.status_code
        )

    async def get(self, request: aiohttp.web.Request) -> aiohttp.web.Response:
        """
        ---
        summary: Get bake image by ID
        tags:
          - bake_images
        parameters:
          - name: id
            in: path
            schema:
              type: string
            required: true
        responses:
          '200':
            description: The bake image
          '404':
            description: Not found
        """
        id = request.match_info["id"]
        try:
            image = await self.storage.bake_images.get(id)
        except NotExistsError:
            raise HTTPNotFound
        bake = await self._get_bake(image.bake_id)
        await self._get_project(request, bake.project_id, write=False)
        return aiohttp.web.json_response(
            data=BakeImageSchema().dump(image), status=HTTPOk.status_code
        )

    async def get_by_ref(self, request: aiohttp.web.Request) -> aiohttp.web.Response:
        """
        ---
        summary: Get bake image by bake_id + ref
        tags:
          - bake_images
        parameters:
          - name: bake_id
            in: query
            schema:
              type: string
            required: true
          - name: ref
            in: query
            schema:
              type: string
            required: true
        responses:
          '200':
            description: The bake image
          '404':
            description: Not found
        """
        bake_id = request.query.get("bake_id")
        if not bake_id:
            raise HTTPBadRequest(text="Missing bake_id")
        ref = request.query.get("ref")
        if not ref:
            raise HTTPBadRequest(text="Missing ref")

        bake = await self._get_bake(bake_id)
        await self._get_project(request, bake.project_id, write=False)
        try:
            image = await self.storage.bake_images.get_by_ref(
                bake_id=bake_id,
                ref=ref,
            )
        except NotExistsError:
            raise HTTPNotFound
        return aiohttp.web.json_response(
            data=BakeImageSchema().dump(image), status=HTTPOk.status_code
        )

    async def patch(self, request: aiohttp.web.Request) -> aiohttp.web.Response:
        """
        ---
        summary: Patch an existing bake image
        tags:
          - bake_images
        parameters:
          - name: id
            in: path
            schema:
              type: string
            required: true
        requestBody:
          required: true
          content:
            application/json:
              schema:
                $ref: '#/components/schemas/BakeImagePatch'
        responses:
          '200':
            description: Bake image patched
            content:
              application/json:
                schema:
                  $ref: '#/components/schemas/BakeImage'
          '404':
            description: Not found
        """
        id = request.match_info["id"]
        try:
            image = await self.storage.bake_images.get(id)
        except NotExistsError:
            raise HTTPNotFound
        bake = await self._get_bake(image.bake_id)
        await self._get_project(request, bake.project_id, write=True)
        schema = BakeImagePatchSchema()
        new_values = schema.load(await request.json())
        new_image = replace(image, **new_values)
        await self.storage.bake_images.update(new_image)
        return aiohttp.web.json_response(
            data=BakeImageSchema().dump(new_image), status=HTTPOk.status_code
        )


@middleware
async def handle_exceptions(
    request: Request, handler: Callable[[Request], Awaitable[StreamResponse]]
) -> StreamResponse:
    try:
        return await handler(request)
    except ValueError as e:
        payload = {"error": str(e)}
        return json_response(payload, status=HTTPBadRequest.status_code)
    except ValidationError as e:
        payload = {"error": str(e)}
        return json_response(payload, status=HTTPBadRequest.status_code)
    except aiohttp.web.HTTPException:
        raise
    except Exception as e:
        msg_str = f"Unexpected exception: {str(e)}. Path with query: {request.path_qs}."
        logging.exception(msg_str)
        payload = {"error": msg_str}
        return json_response(payload, status=HTTPInternalServerError.status_code)


async def create_projects_app(config: Config) -> aiohttp.web.Application:
    app = aiohttp.web.Application()
    handler = ProjectsApiHandler(app, config)
    handler.register(app)
    app[HANDLER] = handler
    return app


async def create_live_jobs_app(config: Config) -> aiohttp.web.Application:
    app = aiohttp.web.Application()
    handler = LiveJobApiHandler(app, config)
    handler.register(app)
    app[HANDLER] = handler
    return app


async def create_bakes_app(config: Config) -> aiohttp.web.Application:
    app = aiohttp.web.Application()
    handler = BakeApiHandler(app, config)
    handler.register(app)
    app[HANDLER] = handler
    return app


async def create_attempts_app(config: Config) -> aiohttp.web.Application:
    app = aiohttp.web.Application()
    handler = AttemptApiHandler(app, config)
    handler.register(app)
    app[HANDLER] = handler
    return app


async def create_tasks_app(config: Config) -> aiohttp.web.Application:
    app = aiohttp.web.Application()
    handler = TaskApiHandler(app, config)
    handler.register(app)
    app[HANDLER] = handler
    return app


async def create_config_files_app(config: Config) -> aiohttp.web.Application:
    app = aiohttp.web.Application()
    handler = ConfigFileApiHandler(app, config)
    handler.register(app)
    app[HANDLER] = handler
    return app


async def create_cache_entries_app(config: Config) -> aiohttp.web.Application:
    app = aiohttp.web.Application()
    handler = CacheEntryApiHandler(app, config)
    handler.register(app)
    app[HANDLER] = handler
    return app


async def create_bake_images_app(config: Config) -> aiohttp.web.Application:
    app = aiohttp.web.Application()
    handler = BakeImagesApiHandler(app, config)
    handler.register(app)
    app[HANDLER] = handler
    return app


@asynccontextmanager
async def create_auth_client(config: PlatformAuthConfig) -> AsyncIterator[AuthClient]:
    async with AuthClient(config.url, config.token) as client:
        yield client


<<<<<<< HEAD
def _setup_cors(app: aiohttp.web.Application, config: CORSConfig) -> None:
    if not config.allowed_origins:
        return

    logger.info("Setting up CORS with allowed origins: %s", config.allowed_origins)
    default_options = aiohttp_cors.ResourceOptions(
        allow_credentials=True,
        expose_headers="*",
        allow_headers="*",
    )
    cors = aiohttp_cors.setup(
        app, defaults=dict.fromkeys(config.allowed_origins, default_options)
    )
    for route in app.router.routes():
        logger.debug("Setting up CORS for %s", route)
        cors.add(route)


=======
>>>>>>> caa48a51
async def add_version_to_header(request: Request, response: StreamResponse) -> None:
    response.headers["X-Service-Version"] = f"platform-neuro-flow-api/{__version__}"


async def create_app(config: Config) -> aiohttp.web.Application:
    app = aiohttp.web.Application(middlewares=[handle_exceptions])
    app[CONFIG] = config

    async def _init_app(app: aiohttp.web.Application) -> AsyncIterator[None]:
        async with AsyncExitStack() as exit_stack:
            logger.info("Initializing Auth client")
            auth_client = await exit_stack.enter_async_context(
                create_auth_client(config.platform_auth)
            )

            logger.info("Initializing SQLAlchemy engine")
            engine = make_async_engine(config.postgres)
            exit_stack.push_async_callback(engine.dispose)

            logger.info("Initializing PostgresStorage")
            storage: Storage = PostgresStorage(engine)

            await setup_security(
                app=app, auth_client=auth_client, auth_scheme=AuthScheme.BEARER
            )

            logger.info("Initializing Platform Api client")
            platform_client = await exit_stack.enter_async_context(
                PlatformApiClient(
                    url=config.platform_api.url, token=config.platform_api.token
                )
            )

            await exit_stack.enter_async_context(
                WatchersPoller(
                    interval_sec=config.watchers.polling_interval_sec,
                    watchers=[
                        ExecutorAliveWatcher(storage.attempts, platform_client),
                    ],
                )
            )

            app[PROJECTS_APP][STORAGE] = storage
            app[PROJECTS_APP][AUTH_CLIENT] = auth_client
            app[LIVE_JOBS_APP][STORAGE] = storage
            app[BAKES_APP][STORAGE] = storage
            app[ATTEMPTS_APP][STORAGE] = storage
            app[TASKS_APP][STORAGE] = storage
            app[CACHE_ENTRIES_APP][STORAGE] = storage
            app[CONFIG_FILES_APP][STORAGE] = storage
            app[BAKE_IMAGES_APP][STORAGE] = storage

            yield

    app.cleanup_ctx.append(_init_app)

    api_v1_app = aiohttp.web.Application()
<<<<<<< HEAD
    api_handler = ApiHandler()
    api_handler.register(api_v1_app)
    api_v1_app[HANDLER] = api_handler
=======
    api_v1_handler = ApiHandler()
    api_v1_handler.register(api_v1_app)
    app["api_v1_app"] = api_v1_app
>>>>>>> caa48a51

    projects_app = await create_projects_app(config)
    live_jobs_app = await create_live_jobs_app(config)
    bakes_app = await create_bakes_app(config)
    attempts_app = await create_attempts_app(config)
    tasks_app = await create_tasks_app(config)
    config_files_app = await create_config_files_app(config)
    cache_entries_app = await create_cache_entries_app(config)
    bake_images_app = await create_bake_images_app(config)

    # Store references to each subapp
    app[PROJECTS_APP] = projects_app
    app[LIVE_JOBS_APP] = live_jobs_app
    app[BAKES_APP] = bakes_app
    app[ATTEMPTS_APP] = attempts_app
    app[TASKS_APP] = tasks_app
    app[CONFIG_FILES_APP] = config_files_app
    app[CACHE_ENTRIES_APP] = cache_entries_app
    app[BAKE_IMAGES_APP] = bake_images_app

    # Mount them under /api/v1/flow/<something>
    api_v1_app.add_subapp("/flow/projects", projects_app)
    api_v1_app.add_subapp("/flow/live_jobs", live_jobs_app)
    api_v1_app.add_subapp("/flow/bakes", bakes_app)
    api_v1_app.add_subapp("/flow/attempts", attempts_app)
    api_v1_app.add_subapp("/flow/tasks", tasks_app)
    api_v1_app.add_subapp("/flow/config_files", config_files_app)
    api_v1_app.add_subapp("/flow/cache_entries", cache_entries_app)
    api_v1_app.add_subapp("/flow/bake_images", bake_images_app)

    app.add_subapp("/api/v1", api_v1_app)

<<<<<<< HEAD
    _setup_cors(app, config.cors)

    # Add version header to each response
    app.on_response_prepare.append(add_version_to_header)

=======
>>>>>>> caa48a51
    if config.enable_docs:
        prefix = "/api/docs/v1/flow"
        from aiohttp_swagger3 import SwaggerDocs, SwaggerInfo, SwaggerUiSettings

        docs = SwaggerDocs(
            app,
            info=SwaggerInfo(
                title="Neuro Flow API documentation",
                version="v1",
                description="API for managing flow entities",
            ),
            swagger_ui_settings=SwaggerUiSettings(path=f"{prefix}/ui"),
        )
        docs.spec["components"] = {
            "securitySchemes": {
                "jwt": {
                    "type": "apiKey",
                    "name": "Authorization",
                    "in": "header",
                }
            },
            "schemas": {
                # Below are EXAMPLES for the classes in your code.
                # You can expand or alter them to match your actual JSON shapes,
                # required fields, etc.
                "Project": {
                    "type": "object",
                    "required": ["id", "name", "owner", "project_name", "cluster"],
                    "properties": {
                        "id": {"type": "string"},
                        "name": {"type": "string"},
                        "owner": {"type": "string"},
                        "project_name": {"type": "string"},
                        "cluster": {"type": "string"},
                        "org_name": {"type": "string", "nullable": True},
                    },
                },
                "LiveJob": {
                    "type": "object",
                    "required": ["id", "yaml_id", "project_id", "multi", "tags"],
                    "properties": {
                        "id": {"type": "string"},
                        "yaml_id": {"type": "string"},
                        "project_id": {"type": "string"},
                        "multi": {"type": "boolean"},
                        "tags": {"type": "array", "items": {"type": "string"}},
                        "raw_id": {"type": "string"},
                    },
                },
                "Bake": {
                    "type": "object",
                    "required": [
                        "id",
                        "project_id",
                        "batch",
                        "graphs",
                        "params",
                        "tags",
                    ],
                    "properties": {
                        "id": {"type": "string"},
                        "project_id": {"type": "string"},
                        "batch": {"type": "string"},
                        "created_at": {"type": "string", "format": "date-time"},
                        "meta": {"type": "object"},  # if you want to expand BakeMeta
                        "graphs": {"type": "object"},  # or a more detailed sub-schema
                        "params": {"type": "object"},
                        "name": {"type": "string", "nullable": True},
                        "tags": {"type": "array", "items": {"type": "string"}},
                        "last_attempt": {"$ref": "#/components/schemas/Attempt"},
                    },
                },
                "Attempt": {
                    "type": "object",
                    "required": ["id", "bake_id", "number", "result", "configs_meta"],
                    "properties": {
                        "id": {"type": "string"},
                        "bake_id": {"type": "string"},
                        "number": {"type": "integer"},
                        "created_at": {"type": "string", "format": "date-time"},
                        "result": {
                            "type": "string"
                        },  # e.g. "PENDING", "SUCCEEDED", ...
                        "configs_meta": {
                            "type": "object"
                        },  # or a sub-schema for ConfigsMeta
                        "executor_id": {"type": "string", "nullable": True},
                    },
                },
                "Task": {
                    "type": "object",
                    "required": ["yaml_id", "attempt_id", "statuses"],
                    "properties": {
                        "id": {"type": "string"},
                        "yaml_id": {"type": "string"},
                        "attempt_id": {"type": "string"},
                        "raw_id": {"type": "string"},
                        "outputs": {"type": "object", "nullable": True},
                        "state": {"type": "object", "nullable": True},
                        "statuses": {
                            "type": "array",
                            "items": {"$ref": "#/components/schemas/TaskStatusItem"},
                        },
                    },
                },
                "TaskStatusItem": {
                    "type": "object",
                    "required": ["created_at", "status"],
                    "properties": {
                        "created_at": {"type": "string", "format": "date-time"},
                        "status": {"type": "string"},
                    },
                },
                "ConfigFile": {
                    "type": "object",
                    "required": ["id", "bake_id", "filename", "content"],
                    "properties": {
                        "id": {"type": "string"},
                        "bake_id": {"type": "string"},
                        "filename": {"type": "string"},
                        "content": {"type": "string"},
                    },
                },
                "CacheEntry": {
                    "type": "object",
                    "required": ["id", "project_id", "task_id", "batch", "key"],
                    "properties": {
                        "id": {"type": "string"},
                        "project_id": {"type": "string"},
                        "task_id": {"type": "string"},
                        "batch": {"type": "string"},
                        "key": {"type": "string"},
                        "created_at": {"type": "string", "format": "date-time"},
                        "raw_id": {"type": "string"},
                        "outputs": {"type": "object"},
                        "state": {"type": "object"},
                    },
                },
                "BakeImage": {
                    "type": "object",
                    "required": ["id", "bake_id", "ref", "status", "yaml_defs"],
                    "properties": {
                        "id": {"type": "string"},
                        "bake_id": {"type": "string"},
                        "ref": {"type": "string"},
                        "status": {"type": "string"},
                        "yaml_defs": {"type": "array", "items": {"type": "string"}},
                        "context_on_storage": {"type": "string", "nullable": True},
                        "dockerfile_rel": {"type": "string", "nullable": True},
                        "builder_job_id": {"type": "string", "nullable": True},
                        "prefix": {"type": "string"},
                        "yaml_id": {"type": "string"},
                    },
                },
                "BakeImagePatch": {
                    "type": "object",
                    "properties": {
                        "status": {"type": "string"},
                        "builder_job_id": {"type": "string"},
                    },
                },
                "ClientError": {
                    "type": "object",
                    "required": ["code", "description"],
                    "properties": {
                        "code": {"type": "string"},
                        "description": {"type": "string"},
                    },
                },
            },
        }
        docs.add_routes(
            [
                # 1) Top-level pings from ApiHandler
                get("/api/v1/ping", api_v1_app[HANDLER].handle_ping),
                get("/api/v1/secured-ping", api_v1_app[HANDLER].handle_secured_ping),
                # 2) ProjectsApiHandler
                get("/api/v1/flow/projects", app[PROJECTS_APP][HANDLER].list_projects),
                post(
                    "/api/v1/flow/projects", app[PROJECTS_APP][HANDLER].create_project
                ),
                get(
                    "/api/v1/flow/projects/by_name",
                    app[PROJECTS_APP][HANDLER].get_project_by_name,
                ),
                get(
                    "/api/v1/flow/projects/{id}", app[PROJECTS_APP][HANDLER].get_project
                ),
                delete(
                    "/api/v1/flow/projects/{id}",
                    app[PROJECTS_APP][HANDLER].delete_project,
                ),
                # 3) LiveJobApiHandler
                get("/api/v1/flow/live_jobs", app[LIVE_JOBS_APP][HANDLER].list),
                post("/api/v1/flow/live_jobs", app[LIVE_JOBS_APP][HANDLER].create),
                put(
                    "/api/v1/flow/live_jobs/replace",
                    app[LIVE_JOBS_APP][HANDLER].replace,
                ),
                get(
                    "/api/v1/flow/live_jobs/by_yaml_id",
                    app[LIVE_JOBS_APP][HANDLER].get_by_yaml_id,
                ),
                get("/api/v1/flow/live_jobs/{id}", app[LIVE_JOBS_APP][HANDLER].get),
                # 4) BakeApiHandler
                get("/api/v1/flow/bakes", app[BAKES_APP][HANDLER].list),
                post("/api/v1/flow/bakes", app[BAKES_APP][HANDLER].create),
                get("/api/v1/flow/bakes/by_name", app[BAKES_APP][HANDLER].get_by_name),
                get("/api/v1/flow/bakes/{id}", app[BAKES_APP][HANDLER].get),
                # 5) AttemptApiHandler
                get("/api/v1/flow/attempts", app[ATTEMPTS_APP][HANDLER].list),
                post("/api/v1/flow/attempts", app[ATTEMPTS_APP][HANDLER].create),
                get(
                    "/api/v1/flow/attempts/by_number",
                    app[ATTEMPTS_APP][HANDLER].get_by_number,
                ),
                put(
                    "/api/v1/flow/attempts/replace", app[ATTEMPTS_APP][HANDLER].replace
                ),
                get("/api/v1/flow/attempts/{id}", app[ATTEMPTS_APP][HANDLER].get),
                # 6) TaskApiHandler
                get("/api/v1/flow/tasks", app[TASKS_APP][HANDLER].list),
                post("/api/v1/flow/tasks", app[TASKS_APP][HANDLER].create),
                put("/api/v1/flow/tasks/replace", app[TASKS_APP][HANDLER].replace),
                get(
                    "/api/v1/flow/tasks/by_yaml_id",
                    app[TASKS_APP][HANDLER].get_by_yaml_id,
                ),
                get("/api/v1/flow/tasks/{id}", app[TASKS_APP][HANDLER].get),
                # 7) ConfigFileApiHandler
                post(
                    "/api/v1/flow/config_files", app[CONFIG_FILES_APP][HANDLER].create
                ),
                get(
                    "/api/v1/flow/config_files/{id}", app[CONFIG_FILES_APP][HANDLER].get
                ),
                # 8) CacheEntryApiHandler
                post(
                    "/api/v1/flow/cache_entries", app[CACHE_ENTRIES_APP][HANDLER].create
                ),
                delete(
                    "/api/v1/flow/cache_entries", app[CACHE_ENTRIES_APP][HANDLER].delete
                ),
                get(
                    "/api/v1/flow/cache_entries/by_key",
                    app[CACHE_ENTRIES_APP][HANDLER].get_by_key,
                ),
                get(
                    "/api/v1/flow/cache_entries/{id}",
                    app[CACHE_ENTRIES_APP][HANDLER].get,
                ),
                # 9) BakeImagesApiHandler
                get("/api/v1/flow/bake_images", app[BAKE_IMAGES_APP][HANDLER].list),
                post("/api/v1/flow/bake_images", app[BAKE_IMAGES_APP][HANDLER].create),
                get(
                    "/api/v1/flow/bake_images/by_ref",
                    app[BAKE_IMAGES_APP][HANDLER].get_by_ref,
                ),
                patch(
                    "/api/v1/flow/bake_images/{id}", app[BAKE_IMAGES_APP][HANDLER].patch
                ),
                get("/api/v1/flow/bake_images/{id}", app[BAKE_IMAGES_APP][HANDLER].get),
            ]
        )

<<<<<<< HEAD
=======
    app.on_response_prepare.append(add_version_to_header)

>>>>>>> caa48a51
    return app


def main() -> None:  # pragma: no coverage
    init_logging()
    config = EnvironConfigFactory().create()
    logging.info("Loaded config: %r", config)
    setup_sentry()
    aiohttp.web.run_app(
        create_app(config), host=config.server.host, port=config.server.port
    )<|MERGE_RESOLUTION|>--- conflicted
+++ resolved
@@ -6,18 +6,11 @@
 from contextlib import AsyncExitStack, asynccontextmanager
 from dataclasses import replace
 from datetime import datetime
-<<<<<<< HEAD
 from typing import Any
 
 import aiohttp
 import aiohttp.web
-import aiohttp_cors
 from aiohttp import web
-=======
-
-import aiohttp
-import aiohttp.web
->>>>>>> caa48a51
 from aiohttp.web import (
     HTTPBadRequest,
     HTTPInternalServerError,
@@ -1966,27 +1959,6 @@
         yield client
 
 
-<<<<<<< HEAD
-def _setup_cors(app: aiohttp.web.Application, config: CORSConfig) -> None:
-    if not config.allowed_origins:
-        return
-
-    logger.info("Setting up CORS with allowed origins: %s", config.allowed_origins)
-    default_options = aiohttp_cors.ResourceOptions(
-        allow_credentials=True,
-        expose_headers="*",
-        allow_headers="*",
-    )
-    cors = aiohttp_cors.setup(
-        app, defaults=dict.fromkeys(config.allowed_origins, default_options)
-    )
-    for route in app.router.routes():
-        logger.debug("Setting up CORS for %s", route)
-        cors.add(route)
-
-
-=======
->>>>>>> caa48a51
 async def add_version_to_header(request: Request, response: StreamResponse) -> None:
     response.headers["X-Service-Version"] = f"platform-neuro-flow-api/{__version__}"
 
@@ -2044,15 +2016,9 @@
     app.cleanup_ctx.append(_init_app)
 
     api_v1_app = aiohttp.web.Application()
-<<<<<<< HEAD
     api_handler = ApiHandler()
     api_handler.register(api_v1_app)
     api_v1_app[HANDLER] = api_handler
-=======
-    api_v1_handler = ApiHandler()
-    api_v1_handler.register(api_v1_app)
-    app["api_v1_app"] = api_v1_app
->>>>>>> caa48a51
 
     projects_app = await create_projects_app(config)
     live_jobs_app = await create_live_jobs_app(config)
@@ -2085,14 +2051,9 @@
 
     app.add_subapp("/api/v1", api_v1_app)
 
-<<<<<<< HEAD
-    _setup_cors(app, config.cors)
-
     # Add version header to each response
     app.on_response_prepare.append(add_version_to_header)
 
-=======
->>>>>>> caa48a51
     if config.enable_docs:
         prefix = "/api/docs/v1/flow"
         from aiohttp_swagger3 import SwaggerDocs, SwaggerInfo, SwaggerUiSettings
@@ -2358,11 +2319,6 @@
             ]
         )
 
-<<<<<<< HEAD
-=======
-    app.on_response_prepare.append(add_version_to_header)
-
->>>>>>> caa48a51
     return app
 
 
