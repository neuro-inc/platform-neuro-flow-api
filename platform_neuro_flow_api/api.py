from __future__ import annotations

import abc
import logging
from collections.abc import AsyncIterator, Awaitable, Callable, Sequence
from contextlib import AsyncExitStack, asynccontextmanager
from dataclasses import replace
from datetime import datetime
from importlib.metadata import version
from pathlib import Path
from tempfile import mktemp

import aiohttp
import aiohttp.web
import aiohttp_cors
from aiohttp.web import (
    HTTPBadRequest,
    HTTPInternalServerError,
    Request,
    Response,
    StreamResponse,
    json_response,
    middleware,
)
from aiohttp.web_exceptions import (
    HTTPConflict,
    HTTPCreated,
    HTTPNoContent,
    HTTPNotFound,
    HTTPOk,
)
from aiohttp.web_urldispatcher import AbstractRoute
from aiohttp_apispec import docs, request_schema, response_schema, setup_aiohttp_apispec
from aiohttp_security import check_authorized
from marshmallow import fields
from neuro_auth_client import AuthClient, Permission, check_permissions
from neuro_auth_client.security import AuthScheme, setup_security
from neuro_logging import (
    init_logging,
    notrace,
    setup_sentry,
    setup_zipkin,
    setup_zipkin_tracer,
)
from neuro_sdk import (
    get as platform_client_get,
    login_with_token as platform_client_login,
)

from .config import Config, CORSConfig, PlatformAuthConfig
from .config_factory import EnvironConfigFactory
from .postgres import make_async_engine
from .schema import (
    AttemptSchema,
    BakeImagePatchSchema,
    BakeImageSchema,
    BakeSchema,
    CacheEntrySchema,
    ClientErrorSchema,
    ConfigFileSchema,
    LiveJobSchema,
    ProjectSchema,
    TaskSchema,
    query_schema,
)
from .storage.base import (
    Attempt,
    Bake,
    ExistsError,
    NotExistsError,
    Project,
    Storage,
    _Sentinel,
    sentinel,
)
from .storage.postgres import PostgresStorage
from .utils import auto_close, ndjson_error_handler
from .watchers import ExecutorAliveWatcher, WatchersPoller

logger = logging.getLogger(__name__)


def accepts_ndjson(request: aiohttp.web.Request) -> bool:
    accept = request.headers.get("Accept", "")
    return "application/x-ndjson" in accept


class ProjectAccessMixin:
    @property
    @abc.abstractmethod
    def storage(self) -> Storage:
        pass

    def _get_user_projects_uri(
        self, username: str, cluster_name: str, org_name: str | None
    ) -> str:
        uri = f"flow://{cluster_name}"
        if org_name:
            uri += f"/{org_name}"
        return uri + f"/{username}"

    def _get_user_projects_write_perm(
        self, username: str, cluster_name: str, org_name: str | None
    ) -> Permission:
        return Permission(
            self._get_user_projects_uri(username, cluster_name, org_name), "write"
        )

    def _get_project_uris(self, project: Project) -> list[str]:
        base = f"flow://{project.cluster}"
        if project.org_name:
            base += f"/{project.org_name}"
        base += f"/{project.owner}"
        return [base + f"/{project.id}", base + f"/{project.name}"]

    def _get_project_read_perms(self, project: Project) -> list[Permission]:
        return [Permission(uri, "read") for uri in self._get_project_uris(project)]

    def _get_project_write_perms(self, project: Project) -> list[Permission]:
        return [Permission(uri, "write") for uri in self._get_project_uris(project)]

    async def _check_project_access(
        self, request: aiohttp.web.Request, project: Project, *, write: bool
    ) -> None:
        if write:
            await check_permissions(request, [self._get_project_write_perms(project)])
        else:
            await check_permissions(request, [self._get_project_read_perms(project)])

    async def _get_project(
        self, request: aiohttp.web.Request, project_id: str, *, write: bool
    ) -> Project:
        try:
            project = await self.storage.projects.get(project_id)
        except NotExistsError:
            raise HTTPNotFound
        await self._check_project_access(request, project, write=write)
        return project


class ApiHandler:
    def register(self, app: aiohttp.web.Application) -> list[AbstractRoute]:
        return app.add_routes(
            [
                aiohttp.web.get("/ping", self.handle_ping),
                aiohttp.web.get("/secured-ping", self.handle_secured_ping),
            ]
        )

    @notrace
    async def handle_ping(self, request: Request) -> Response:
        return Response(text="Pong")

    @notrace
    async def handle_secured_ping(self, request: Request) -> Response:
        await check_authorized(request)
        return Response(text="Secured Pong")


class ProjectsApiHandler(ProjectAccessMixin):
    def __init__(self, app: aiohttp.web.Application, config: Config) -> None:
        self._app = app
        self._config = config

    def register(self, app: aiohttp.web.Application) -> None:
        app.add_routes(
            [
                aiohttp.web.get("", self.list_projects),
                aiohttp.web.post("", self.create_project),
                aiohttp.web.get("/by_name", self.get_project_by_name),
                aiohttp.web.get("/{id}", self.get_project),
                aiohttp.web.delete("/{id}", self.delete_project),
            ]
        )

    @property
    def storage(self) -> Storage:
        return self._app["storage"]

    @property
    def auth_client(self) -> AuthClient:
        return self._app["auth_client"]

    @docs(tags=["projects"], summary="List all users projects")
    @query_schema(
        name=fields.String(required=False),
        cluster=fields.String(required=False),
        org_name=fields.String(required=False, allow_none=True),
    )
    @response_schema(ProjectSchema(many=True), HTTPOk.status_code)
    async def list_projects(
        self,
        request: aiohttp.web.Request,
        name: str | None = None,
        cluster: str | None = None,
        org_name: _Sentinel | str | None = sentinel,
        owner: str | None = None,
    ) -> aiohttp.web.StreamResponse:
        username = await check_authorized(request)
        if org_name == "":
            org_name = None
        tree_prefix = "flow://"
        if cluster is not None:
            tree_prefix += cluster
            if isinstance(org_name, str):
                tree_prefix += f"/{org_name}"
            if org_name is not sentinel and owner is not None:
                tree_prefix += f"/{owner}"
        tree = await self.auth_client.get_permissions_tree(username, tree_prefix)

        projects = (
            project
            async for project in self.storage.projects.list(
                owner=owner, name=name, cluster=cluster, org_name=org_name
            )
            if any(tree.allows(perm) for perm in self._get_project_read_perms(project))
        )
        async with auto_close(projects):
            if accepts_ndjson(request):
                response = aiohttp.web.StreamResponse()
                response.headers["Content-Type"] = "application/x-ndjson"
                await response.prepare(request)
                async with ndjson_error_handler(request, response):
                    async for project in projects:
                        payload_line = ProjectSchema().dumps(project)
                        await response.write(payload_line.encode() + b"\n")
                return response
            else:
                response_payload = [
                    ProjectSchema().dump(project) async for project in projects
                ]
                return aiohttp.web.json_response(
                    data=response_payload, status=HTTPOk.status_code
                )

    @docs(
        tags=["projects"],
        summary="Create project",
        responses={
            HTTPCreated.status_code: {
                "description": "Project created",
                "schema": ProjectSchema(),
            },
            HTTPConflict.status_code: {
                "description": "Project with such name exists",
                "schema": ClientErrorSchema(),
            },
        },
    )
    @request_schema(ProjectSchema())
    async def create_project(
        self,
        request: aiohttp.web.Request,
    ) -> aiohttp.web.Response:
        username = await check_authorized(request)
        schema = ProjectSchema()
        schema.context["username"] = username
        project_data = schema.load(await request.json())
        try:
            project = await self.storage.projects.create(project_data)
        except ExistsError:
            return json_response(
                {
                    "code": "unique",
                    "description": "Project with such name exists",
                },
                status=HTTPConflict.status_code,
            )
        return aiohttp.web.json_response(
            data=schema.dump(project), status=HTTPCreated.status_code
        )

    @docs(tags=["projects"], summary="Get projects by id")
    @response_schema(ProjectSchema(), HTTPOk.status_code)
    async def get_project(self, request: aiohttp.web.Request) -> aiohttp.web.Response:
        id = request.match_info["id"]
        project = await self._get_project(request, id, write=False)
        return aiohttp.web.json_response(
            data=ProjectSchema().dump(project), status=HTTPOk.status_code
        )

    @docs(tags=["projects"], summary="Get projects by id")
    @query_schema(
        name=fields.String(required=True),
        cluster=fields.String(required=True),
        owner=fields.String(required=False),
        org_name=fields.String(required=False, allow_none=True),
    )
    @response_schema(ProjectSchema(), HTTPOk.status_code)
    async def get_project_by_name(
        self,
        request: aiohttp.web.Request,
        name: str,
        cluster: str,
        owner: str | None = None,
        org_name: str | None = None,
    ) -> aiohttp.web.Response:
        username = await check_authorized(request)
        try:
            project = await self.storage.projects.get_by_name(
                name, owner or username, cluster, org_name
            )
        except NotExistsError:
            raise HTTPNotFound
        await self._check_project_access(request, project, write=False)
        return aiohttp.web.json_response(
            data=ProjectSchema().dump(project), status=HTTPOk.status_code
        )

    @docs(tags=["projects"], summary="Delete project by id")
    @response_schema(ProjectSchema(), HTTPOk.status_code)
    async def delete_project(
        self, request: aiohttp.web.Request
    ) -> aiohttp.web.Response:
        id = request.match_info["id"]
        await self._get_project(request, id, write=True)
        await self.storage.projects.delete(id)
        return aiohttp.web.Response(status=HTTPNoContent.status_code)


class LiveJobApiHandler(ProjectAccessMixin):
    def __init__(self, app: aiohttp.web.Application, config: Config) -> None:
        self._app = app
        self._config = config

    def register(self, app: aiohttp.web.Application) -> None:
        app.add_routes(
            [
                aiohttp.web.get("", self.list),
                aiohttp.web.post("", self.create),
                aiohttp.web.put("/replace", self.replace),
                aiohttp.web.get("/by_yaml_id", self.get_by_yaml_id),
                aiohttp.web.get("/{id}", self.get),
            ]
        )

    @property
    def storage(self) -> Storage:
        return self._app["storage"]

    @docs(tags=["live_jobs"], summary="List live jobs in given project")
    @query_schema(project_id=fields.String(required=True))
    @response_schema(LiveJobSchema(many=True), HTTPOk.status_code)
    async def list(
        self,
        request: aiohttp.web.Request,
        project_id: str,
    ) -> aiohttp.web.StreamResponse:
        try:
            await self._get_project(request, project_id, write=False)
        except HTTPNotFound:
            return aiohttp.web.json_response(data=[], status=HTTPOk.status_code)
        live_jobs = self.storage.live_jobs.list(project_id=project_id)
        async with auto_close(live_jobs):  # type: ignore[arg-type]
            if accepts_ndjson(request):
                response = aiohttp.web.StreamResponse()
                response.headers["Content-Type"] = "application/x-ndjson"
                await response.prepare(request)
                async with ndjson_error_handler(request, response):
                    async for live_job in live_jobs:
                        payload_line = LiveJobSchema().dumps(live_job)
                        await response.write(payload_line.encode() + b"\n")
                return response
            else:
                response_payload = [
                    LiveJobSchema().dump(live_job) async for live_job in live_jobs
                ]
                return aiohttp.web.json_response(
                    data=response_payload, status=HTTPOk.status_code
                )

    @docs(
        tags=["live_jobs"],
        summary="Create live job",
        responses={
            HTTPCreated.status_code: {
                "description": "Live job created",
                "schema": LiveJobSchema(),
            },
            HTTPConflict.status_code: {
                "description": "Live job with such yaml_id exists",
                "schema": ClientErrorSchema(),
            },
        },
    )
    @request_schema(LiveJobSchema())
    async def create(
        self,
        request: aiohttp.web.Request,
    ) -> aiohttp.web.Response:
        schema = LiveJobSchema()
        live_job_data = schema.load(await request.json())
        await self._get_project(request, live_job_data.project_id, write=True)
        try:
            live_job = await self.storage.live_jobs.create(live_job_data)
        except ExistsError:
            return json_response(
                {
                    "code": "unique",
                    "description": "Live with such yaml_id exists",
                },
                status=HTTPConflict.status_code,
            )
        return aiohttp.web.json_response(
            data=schema.dump(live_job), status=HTTPCreated.status_code
        )

    @docs(
        tags=["live_jobs"],
        summary="Create live job or update by yaml_id match",
        responses={
            HTTPCreated.status_code: {
                "description": "Live job replaced",
                "schema": LiveJobSchema(),
            },
        },
    )
    @request_schema(LiveJobSchema())
    async def replace(
        self,
        request: aiohttp.web.Request,
    ) -> aiohttp.web.Response:
        schema = LiveJobSchema()
        live_job_data = schema.load(await request.json())
        await self._get_project(request, live_job_data.project_id, write=True)
        live_job = await self.storage.live_jobs.update_or_create(live_job_data)
        return aiohttp.web.json_response(
            data=schema.dump(live_job), status=HTTPCreated.status_code
        )

    @docs(tags=["live_jobs"], summary="Get live job by id")
    @response_schema(LiveJobSchema(), HTTPOk.status_code)
    async def get(self, request: aiohttp.web.Request) -> aiohttp.web.Response:
        id = request.match_info["id"]
        try:
            live_job = await self.storage.live_jobs.get(id)
        except NotExistsError:
            raise HTTPNotFound
        await self._get_project(request, live_job.project_id, write=False)
        return aiohttp.web.json_response(
            data=LiveJobSchema().dump(live_job), status=HTTPOk.status_code
        )

    @docs(tags=["live_jobs"], summary="Get projects by id")
    @query_schema(
        project_id=fields.String(required=True),
        yaml_id=fields.String(required=True),
    )
    @response_schema(LiveJobSchema(), HTTPOk.status_code)
    async def get_by_yaml_id(
        self, request: aiohttp.web.Request, project_id: str, yaml_id: str
    ) -> aiohttp.web.Response:
        await self._get_project(request, project_id, write=False)
        try:
            live_job = await self.storage.live_jobs.get_by_yaml_id(
                yaml_id=yaml_id,
                project_id=project_id,
            )
        except NotExistsError:
            raise HTTPNotFound
        return aiohttp.web.json_response(
            data=LiveJobSchema().dump(live_job), status=HTTPOk.status_code
        )


class BakeApiHandler(ProjectAccessMixin):
    def __init__(self, app: aiohttp.web.Application, config: Config) -> None:
        self._app = app
        self._config = config

    def register(self, app: aiohttp.web.Application) -> None:
        app.add_routes(
            [
                aiohttp.web.get("", self.list),
                aiohttp.web.post("", self.create),
                aiohttp.web.get("/by_name", self.get_by_name),
                aiohttp.web.get("/{id}", self.get),
            ]
        )

    @property
    def storage(self) -> Storage:
        return self._app["storage"]

    @docs(tags=["bakes"], summary="List bakes in given project")
    @query_schema(
        project_id=fields.String(required=True),
<<<<<<< HEAD
        name=fields.String(missing=None),
        tags=fields.List(fields.String(), missing=()),
        since=fields.AwareDateTime(missing=None),
        until=fields.AwareDateTime(missing=None),
        reverse=fields.Boolean(missing=False),
        fetch_last_attempt=fields.Boolean(missing=False),
=======
        name=fields.String(load_default=None),
        tags=fields.List(fields.String(), load_default=tuple()),
        since=fields.AwareDateTime(load_default=None),
        until=fields.AwareDateTime(load_default=None),
        reverse=fields.Boolean(load_default=False),
        fetch_last_attempt=fields.Boolean(load_default=False),
>>>>>>> 1abd179c
    )
    @response_schema(BakeSchema(many=True), HTTPOk.status_code)
    async def list(
        self,
        request: aiohttp.web.Request,
        project_id: str,
        name: str | None,
        tags: Sequence[str],
        since: datetime | None,
        until: datetime | None,
        reverse: bool,
        fetch_last_attempt: bool,
    ) -> aiohttp.web.StreamResponse:
        try:
            await self._get_project(request, project_id, write=False)
        except HTTPNotFound:
            return aiohttp.web.json_response(data=[], status=HTTPOk.status_code)
        bakes = self.storage.bakes.list(
            project_id=project_id,
            name=name,
            tags=set(tags),
            since=since,
            until=until,
            reverse=reverse,
            fetch_last_attempt=fetch_last_attempt,
        )
        async with auto_close(bakes):  # type: ignore[arg-type]
            if accepts_ndjson(request):
                response = aiohttp.web.StreamResponse()
                response.headers["Content-Type"] = "application/x-ndjson"
                await response.prepare(request)
                async with ndjson_error_handler(request, response):
                    async for bake in bakes:
                        payload_line = BakeSchema().dumps(bake)
                        await response.write(payload_line.encode() + b"\n")
                return response
            else:
                response_payload = [BakeSchema().dump(bake) async for bake in bakes]
                return aiohttp.web.json_response(
                    data=response_payload, status=HTTPOk.status_code
                )

    @docs(
        tags=["bakes"],
        summary="Create bake job",
        responses={
            HTTPCreated.status_code: {
                "description": "Bake created",
                "schema": BakeSchema(),
            },
            HTTPConflict.status_code: {
                "description": "bake with such id exists",
                "schema": ClientErrorSchema(),
            },
        },
    )
    @request_schema(BakeSchema(partial=["name", "tags"]))
    async def create(
        self,
        request: aiohttp.web.Request,
    ) -> aiohttp.web.Response:
        schema = BakeSchema(partial=["name", "tags"])
        bake_data = schema.load(await request.json())
        await self._get_project(request, bake_data.project_id, write=True)
        try:
            bake = await self.storage.bakes.create(bake_data)
        except ExistsError:
            return json_response(
                {
                    "code": "unique",
                    "description": "Bake with such id exists",
                },
                status=HTTPConflict.status_code,
            )
        return aiohttp.web.json_response(
            data=schema.dump(bake), status=HTTPCreated.status_code
        )

    @docs(tags=["bakes"], summary="Get bake by id")
    @query_schema(
        fetch_last_attempt=fields.Boolean(load_default=False),
    )
    @response_schema(BakeSchema(), HTTPOk.status_code)
    async def get(
        self, request: aiohttp.web.Request, fetch_last_attempt: bool
    ) -> aiohttp.web.Response:
        id = request.match_info["id"]
        try:
            bake = await self.storage.bakes.get(
                id, fetch_last_attempt=fetch_last_attempt
            )
        except NotExistsError:
            raise HTTPNotFound
        await self._get_project(request, bake.project_id, write=False)
        return aiohttp.web.json_response(
            data=BakeSchema().dump(bake), status=HTTPOk.status_code
        )

    @docs(tags=["bakes"], summary="Get bake by name")
    @query_schema(
        project_id=fields.String(required=True),
        name=fields.String(required=True),
        fetch_last_attempt=fields.Boolean(load_default=False),
    )
    @response_schema(BakeSchema(), HTTPOk.status_code)
    async def get_by_name(
        self,
        request: aiohttp.web.Request,
        project_id: str,
        name: str,
        fetch_last_attempt: bool,
    ) -> aiohttp.web.Response:
        try:
            bake = await self.storage.bakes.get_by_name(
                project_id=project_id, name=name, fetch_last_attempt=fetch_last_attempt
            )
        except NotExistsError:
            raise HTTPNotFound
        await self._get_project(request, bake.project_id, write=False)
        return aiohttp.web.json_response(
            data=BakeSchema().dump(bake), status=HTTPOk.status_code
        )


class AttemptApiHandler(ProjectAccessMixin):
    def __init__(self, app: aiohttp.web.Application, config: Config) -> None:
        self._app = app
        self._config = config

    def register(self, app: aiohttp.web.Application) -> None:
        app.add_routes(
            [
                aiohttp.web.get("", self.list),
                aiohttp.web.post("", self.create),
                aiohttp.web.get("/by_number", self.get_by_number),
                aiohttp.web.put("/replace", self.replace),
                aiohttp.web.get("/{id}", self.get),
            ]
        )

    @property
    def storage(self) -> Storage:
        return self._app["storage"]

    async def _get_bake(self, bake_id: str) -> Bake:
        try:
            return await self.storage.bakes.get(bake_id)
        except NotExistsError:
            raise HTTPNotFound

    @docs(tags=["attempts"], summary="List attempts in given bake")
    @query_schema(bake_id=fields.String(required=True))
    @response_schema(AttemptSchema(many=True), HTTPOk.status_code)
    async def list(
        self,
        request: aiohttp.web.Request,
        bake_id: str,
    ) -> aiohttp.web.StreamResponse:
        try:
            bake = await self._get_bake(bake_id)
            await self._get_project(request, bake.project_id, write=False)
        except HTTPNotFound:
            return aiohttp.web.json_response(data=[], status=HTTPOk.status_code)
        attempts = self.storage.attempts.list(bake_id=bake_id)
        async with auto_close(attempts):  # type: ignore[arg-type]
            if accepts_ndjson(request):
                response = aiohttp.web.StreamResponse()
                response.headers["Content-Type"] = "application/x-ndjson"
                await response.prepare(request)
                async with ndjson_error_handler(request, response):
                    async for attempt in attempts:
                        payload_line = AttemptSchema().dumps(attempt)
                        await response.write(payload_line.encode() + b"\n")
                return response
            else:
                response_payload = [
                    AttemptSchema().dump(attempt) async for attempt in attempts
                ]
                return aiohttp.web.json_response(
                    data=response_payload, status=HTTPOk.status_code
                )

    @docs(
        tags=["attempts"],
        summary="Create bake attempt",
        responses={
            HTTPCreated.status_code: {
                "description": "Attempt created",
                "schema": AttemptSchema(),
            },
            HTTPConflict.status_code: {
                "description": "Attempt with such bake and number exists",
                "schema": ClientErrorSchema(),
            },
        },
    )
    @request_schema(AttemptSchema(partial=["executor_id"]))
    async def create(
        self,
        request: aiohttp.web.Request,
    ) -> aiohttp.web.Response:
        schema = AttemptSchema(partial=["executor_id"])
        attempt_data = schema.load(await request.json())
        bake = await self._get_bake(attempt_data.bake_id)
        await self._get_project(request, bake.project_id, write=True)
        try:
            attempt = await self.storage.attempts.create(attempt_data)
        except ExistsError:
            return json_response(
                {
                    "code": "unique",
                    "description": "Attempt with such bake and number exists",
                },
                status=HTTPConflict.status_code,
            )
        return aiohttp.web.json_response(
            data=schema.dump(attempt), status=HTTPCreated.status_code
        )

    @docs(tags=["attempts"], summary="Get attempt by id")
    @response_schema(AttemptSchema(), HTTPOk.status_code)
    async def get(self, request: aiohttp.web.Request) -> aiohttp.web.Response:
        id = request.match_info["id"]
        try:
            attempt = await self.storage.attempts.get(id)
        except NotExistsError:
            raise HTTPNotFound
        bake = await self._get_bake(attempt.bake_id)
        await self._get_project(request, bake.project_id, write=False)
        return aiohttp.web.json_response(
            data=AttemptSchema().dump(attempt), status=HTTPOk.status_code
        )

    @docs(tags=["attempts"], summary="Get attempt by bake and number")
    @query_schema(
        bake_id=fields.String(required=True),
        number=fields.Integer(required=True),
    )
    @response_schema(AttemptSchema(), HTTPOk.status_code)
    async def get_by_number(
        self,
        request: aiohttp.web.Request,
        bake_id: str,
        number: int,
    ) -> aiohttp.web.Response:
        bake = await self._get_bake(bake_id)
        await self._get_project(request, bake.project_id, write=False)
        try:
            attempt = await self.storage.attempts.get_by_number(
                bake_id=bake_id,
                number=number,
            )
        except NotExistsError:
            raise HTTPNotFound
        return aiohttp.web.json_response(
            data=AttemptSchema().dump(attempt), status=HTTPOk.status_code
        )

    @docs(
        tags=["attempts"],
        summary="Update existing attempt",
        responses={
            HTTPOk.status_code: {
                "description": "Attempt replaced",
                "schema": AttemptSchema(),
            },
        },
    )
    @request_schema(AttemptSchema(partial=["executor_id"]))
    @response_schema(AttemptSchema(), HTTPOk.status_code)
    async def replace(
        self,
        request: aiohttp.web.Request,
    ) -> aiohttp.web.Response:
        schema = AttemptSchema(partial=["executor_id"])
        attempt_data = schema.load(await request.json())
        attempt = await self.storage.attempts.get_by_number(
            attempt_data.bake_id, attempt_data.number
        )
        bake = await self._get_bake(attempt_data.bake_id)
        await self._get_project(request, bake.project_id, write=True)
        new_attempt = replace(
            attempt, result=attempt_data.result, executor_id=attempt_data.executor_id
        )
        await self.storage.attempts.update(new_attempt)
        return aiohttp.web.json_response(
            data=schema.dump(new_attempt), status=HTTPOk.status_code
        )


class TaskApiHandler(ProjectAccessMixin):
    def __init__(self, app: aiohttp.web.Application, config: Config) -> None:
        self._app = app
        self._config = config

    def register(self, app: aiohttp.web.Application) -> None:
        app.add_routes(
            [
                aiohttp.web.get("", self.list),
                aiohttp.web.post("", self.create),
                aiohttp.web.put("/replace", self.replace),
                aiohttp.web.get("/by_yaml_id", self.get_by_yaml_id),
                aiohttp.web.get("/{id}", self.get),
            ]
        )

    @property
    def storage(self) -> Storage:
        return self._app["storage"]

    async def _get_bake(self, bake_id: str) -> Bake:
        try:
            return await self.storage.bakes.get(bake_id)
        except NotExistsError:
            raise HTTPNotFound

    async def _get_attempt(self, attempt_id: str) -> Attempt:
        try:
            return await self.storage.attempts.get(attempt_id)
        except NotExistsError:
            raise HTTPNotFound

    @docs(tags=["tasks"], summary="List tasks in given attempt")
    @query_schema(attempt_id=fields.String(required=True))
    @response_schema(TaskSchema(many=True), HTTPOk.status_code)
    async def list(
        self,
        request: aiohttp.web.Request,
        attempt_id: str,
    ) -> aiohttp.web.StreamResponse:
        try:
            attempt = await self._get_attempt(attempt_id)
            bake = await self._get_bake(attempt.bake_id)
            await self._get_project(request, bake.project_id, write=False)
        except HTTPNotFound:
            return aiohttp.web.json_response(data=[], status=HTTPOk.status_code)
        tasks = self.storage.tasks.list(attempt_id=attempt_id)
        async with auto_close(tasks):  # type: ignore[arg-type]
            if accepts_ndjson(request):
                response = aiohttp.web.StreamResponse()
                response.headers["Content-Type"] = "application/x-ndjson"
                await response.prepare(request)
                async with ndjson_error_handler(request, response):
                    async for task in tasks:
                        payload_line = TaskSchema().dumps(task)
                        await response.write(payload_line.encode() + b"\n")
                return response
            else:
                response_payload = [TaskSchema().dump(task) async for task in tasks]
                return aiohttp.web.json_response(
                    data=response_payload, status=HTTPOk.status_code
                )

    @docs(
        tags=["tasks"],
        summary="Create task",
        responses={
            HTTPCreated.status_code: {
                "description": "Bake created",
                "schema": BakeSchema(),
            },
            HTTPConflict.status_code: {
                "description": "Task already exists",
                "schema": ClientErrorSchema(),
            },
        },
    )
    @request_schema(TaskSchema())
    async def create(
        self,
        request: aiohttp.web.Request,
    ) -> aiohttp.web.Response:
        schema = TaskSchema()
        task_data = schema.load(await request.json())
        attempt = await self._get_attempt(task_data.attempt_id)
        bake = await self._get_bake(attempt.bake_id)
        await self._get_project(request, bake.project_id, write=True)
        try:
            task = await self.storage.tasks.create(task_data)
        except ExistsError:
            return json_response(
                {
                    "code": "unique",
                    "description": "Task already exists",
                },
                status=HTTPConflict.status_code,
            )
        return aiohttp.web.json_response(
            data=schema.dump(task), status=HTTPCreated.status_code
        )

    @docs(tags=["tasks"], summary="Get task by id")
    @response_schema(TaskSchema(), HTTPOk.status_code)
    async def get(self, request: aiohttp.web.Request) -> aiohttp.web.Response:
        id = request.match_info["id"]
        try:
            task = await self.storage.tasks.get(id)
        except NotExistsError:
            raise HTTPNotFound
        attempt = await self._get_attempt(task.attempt_id)
        bake = await self._get_bake(attempt.bake_id)
        await self._get_project(request, bake.project_id, write=False)
        return aiohttp.web.json_response(
            data=TaskSchema().dump(task), status=HTTPOk.status_code
        )

    @docs(tags=["tasks"], summary="Get tasks by id")
    @query_schema(
        attempt_id=fields.String(required=True),
        yaml_id=fields.String(required=True),
    )
    async def get_by_yaml_id(
        self, request: aiohttp.web.Request, attempt_id: str, yaml_id: str
    ) -> aiohttp.web.Response:
        attempt = await self._get_attempt(attempt_id)
        bake = await self._get_bake(attempt.bake_id)
        await self._get_project(request, bake.project_id, write=False)
        try:
            task = await self.storage.tasks.get_by_yaml_id(
                yaml_id=tuple(yaml_id.split(".")),
                attempt_id=attempt_id,
            )
        except NotExistsError:
            raise HTTPNotFound
        return aiohttp.web.json_response(
            data=TaskSchema().dump(task), status=HTTPOk.status_code
        )

    @docs(
        tags=["tasks"],
        summary="Update task",
        responses={
            HTTPOk.status_code: {
                "description": "Task data replaced",
                "schema": TaskSchema(),
            },
        },
    )
    @request_schema(TaskSchema())
    @response_schema(AttemptSchema(), HTTPOk.status_code)
    async def replace(
        self,
        request: aiohttp.web.Request,
    ) -> aiohttp.web.Response:
        schema = TaskSchema()
        task_data = schema.load(await request.json())
        task = await self.storage.tasks.get_by_yaml_id(
            task_data.yaml_id, task_data.attempt_id
        )
        attempt = await self._get_attempt(task_data.attempt_id)
        bake = await self._get_bake(attempt.bake_id)
        await self._get_project(request, bake.project_id, write=True)

        new_task = replace(
            task,
            raw_id=task_data.raw_id,
            outputs=task_data.outputs,
            state=task_data.state,
            statuses=task_data.statuses,
        )
        await self.storage.tasks.update(new_task)
        return aiohttp.web.json_response(
            data=schema.dump(new_task), status=HTTPOk.status_code
        )


class ConfigFileApiHandler(ProjectAccessMixin):
    def __init__(self, app: aiohttp.web.Application, config: Config) -> None:
        self._app = app
        self._config = config

    def register(self, app: aiohttp.web.Application) -> None:
        app.add_routes(
            [
                aiohttp.web.post("", self.create),
                aiohttp.web.get("/{id}", self.get),
            ]
        )

    @property
    def storage(self) -> Storage:
        return self._app["storage"]

    async def _get_bake(self, bake_id: str) -> Bake:
        try:
            return await self.storage.bakes.get(bake_id)
        except NotExistsError:
            raise HTTPNotFound

    @docs(
        tags=["config_files"],
        summary="Create config file",
        responses={
            HTTPCreated.status_code: {
                "description": "Bake created",
                "schema": ConfigFileSchema(),
            },
            HTTPConflict.status_code: {
                "description": "Config file already exists",
                "schema": ClientErrorSchema(),
            },
        },
    )
    @request_schema(ConfigFileSchema())
    async def create(
        self,
        request: aiohttp.web.Request,
    ) -> aiohttp.web.Response:
        schema = ConfigFileSchema()
        config_file_data = schema.load(await request.json())
        bake = await self._get_bake(config_file_data.bake_id)
        await self._get_project(request, bake.project_id, write=True)
        try:
            config_file = await self.storage.config_files.create(config_file_data)
        except ExistsError:
            return json_response(
                {
                    "code": "unique",
                    "description": "Config file exists",
                },
                status=HTTPConflict.status_code,
            )
        return aiohttp.web.json_response(
            data=schema.dump(config_file), status=HTTPCreated.status_code
        )

    @docs(tags=["config_files"], summary="Get config file by id")
    @response_schema(ConfigFileSchema(), HTTPOk.status_code)
    async def get(self, request: aiohttp.web.Request) -> aiohttp.web.Response:
        id = request.match_info["id"]
        try:
            config_file = await self.storage.config_files.get(id)
        except NotExistsError:
            raise HTTPNotFound
        bake = await self._get_bake(config_file.bake_id)
        await self._get_project(request, bake.project_id, write=False)
        return aiohttp.web.json_response(
            data=ConfigFileSchema().dump(config_file), status=HTTPOk.status_code
        )


class CacheEntryApiHandler(ProjectAccessMixin):
    def __init__(self, app: aiohttp.web.Application, config: Config) -> None:
        self._app = app
        self._config = config

    def register(self, app: aiohttp.web.Application) -> None:
        app.add_routes(
            [
                aiohttp.web.post("", self.create),
                aiohttp.web.delete("", self.delete),
                aiohttp.web.get("/by_key", self.get_by_key),
                aiohttp.web.get("/{id}", self.get),
            ]
        )

    @property
    def storage(self) -> Storage:
        return self._app["storage"]

    @docs(
        tags=["cache_entries"],
        summary="Create cache entry",
        responses={
            HTTPCreated.status_code: {
                "description": "Cache entry created",
                "schema": CacheEntrySchema(),
            },
        },
    )
    @request_schema(CacheEntrySchema(partial=["raw_id"]))
    async def create(
        self,
        request: aiohttp.web.Request,
    ) -> aiohttp.web.Response:
        schema = CacheEntrySchema(partial=["raw_id"])
        data = schema.load(await request.json())
        await self._get_project(request, data.project_id, write=True)
        try:
            cache_entry = await self.storage.cache_entries.create(data)
        except ExistsError:
            old_entry = await self.storage.cache_entries.get_by_key(
                data.project_id, data.task_id, data.batch, data.key
            )
            cache_entry = replace(
                old_entry,
                created_at=data.created_at,
                outputs=data.outputs,
                state=data.state,
            )
            await self.storage.cache_entries.update(cache_entry)
        return aiohttp.web.json_response(
            data=CacheEntrySchema().dump(cache_entry), status=HTTPCreated.status_code
        )

    @docs(tags=["cache_entries"], summary="Get cache entry by id")
    @response_schema(CacheEntrySchema(), HTTPOk.status_code)
    async def get(self, request: aiohttp.web.Request) -> aiohttp.web.Response:
        id = request.match_info["id"]
        try:
            cache_entry = await self.storage.cache_entries.get(id)
        except NotExistsError:
            raise HTTPNotFound
        await self._get_project(request, cache_entry.project_id, write=False)
        return aiohttp.web.json_response(
            data=CacheEntrySchema().dump(cache_entry), status=HTTPOk.status_code
        )

    @docs(tags=["cache_entries"], summary="Get cache entry by key")
    @query_schema(
        project_id=fields.String(required=True),
        task_id=fields.String(required=True),
        batch=fields.String(required=True),
        key=fields.String(required=True),
    )
    @response_schema(CacheEntrySchema(), HTTPOk.status_code)
    async def get_by_key(
        self,
        request: aiohttp.web.Request,
        project_id: str,
        task_id: str,
        batch: str,
        key: str,
    ) -> aiohttp.web.Response:
        await self._get_project(request, project_id, write=False)
        try:
            cache_entry = await self.storage.cache_entries.get_by_key(
                project_id=project_id,
                task_id=tuple(task_id.split(".")),
                batch=batch,
                key=key,
            )
        except NotExistsError:
            raise HTTPNotFound
        return aiohttp.web.json_response(
            data=CacheEntrySchema().dump(cache_entry), status=HTTPOk.status_code
        )

    @docs(tags=["cache_entries"], summary="Clear cache entries")
    @query_schema(
        project_id=fields.String(required=True),
        task_id=fields.String(required=False),
        batch=fields.String(required=False),
    )
    async def delete(
        self,
        request: aiohttp.web.Request,
        project_id: str,
        task_id: str | None = None,
        batch: str | None = None,
    ) -> aiohttp.web.StreamResponse:
        await self._get_project(request, project_id, write=True)
        await self.storage.cache_entries.delete_all(
            project_id=project_id,
            batch=batch,
            task_id=tuple(task_id.split(".")) if task_id else None,
        )
        return aiohttp.web.Response(status=HTTPNoContent.status_code)


class BakeImagesApiHandler(ProjectAccessMixin):
    def __init__(self, app: aiohttp.web.Application, config: Config) -> None:
        self._app = app
        self._config = config

    def register(self, app: aiohttp.web.Application) -> None:
        app.add_routes(
            [
                aiohttp.web.get("", self.list),
                aiohttp.web.post("", self.create),
                aiohttp.web.get("/by_ref", self.get_by_ref),
                aiohttp.web.patch("/{id}", self.patch),
                aiohttp.web.get("/{id}", self.get),
            ]
        )

    @property
    def storage(self) -> Storage:
        return self._app["storage"]

    async def _get_bake(self, bake_id: str) -> Bake:
        try:
            return await self.storage.bakes.get(bake_id)
        except NotExistsError:
            raise HTTPNotFound

    @docs(tags=["bake_images"], summary="List bakes images in given bake")
    @query_schema(bake_id=fields.String(required=True))
    @response_schema(BakeImageSchema(many=True), HTTPOk.status_code)
    async def list(
        self,
        request: aiohttp.web.Request,
        bake_id: str,
    ) -> aiohttp.web.StreamResponse:
        try:
            bake = await self._get_bake(bake_id)
            await self._get_project(request, bake.project_id, write=False)
        except HTTPNotFound:
            return aiohttp.web.json_response(data=[], status=HTTPOk.status_code)
        bake_images = self.storage.bake_images.list(bake_id=bake_id)
        async with auto_close(bake_images):  # type: ignore[arg-type]
            if accepts_ndjson(request):
                response = aiohttp.web.StreamResponse()
                response.headers["Content-Type"] = "application/x-ndjson"
                await response.prepare(request)
                async with ndjson_error_handler(request, response):
                    async for image in bake_images:
                        payload_line = BakeImageSchema().dumps(image)
                        await response.write(payload_line.encode() + b"\n")
                return response
            else:
                response_payload = [
                    BakeImageSchema().dump(image) async for image in bake_images
                ]
                return aiohttp.web.json_response(
                    data=response_payload, status=HTTPOk.status_code
                )

    @docs(
        tags=["bake_images"],
        summary="Create bake image",
        responses={
            HTTPCreated.status_code: {
                "description": "Bake image created",
                "schema": BakeImageSchema(),
            },
            HTTPConflict.status_code: {
                "description": "Bake image with such bake and ref exists",
                "schema": ClientErrorSchema(),
            },
        },
    )
    @request_schema(
        BakeImageSchema(
            partial=["context_on_storage", "dockerfile_rel", "builder_job_id"]
        )
    )
    async def create(
        self,
        request: aiohttp.web.Request,
    ) -> aiohttp.web.Response:
        schema = BakeImageSchema(
            partial=["context_on_storage", "dockerfile_rel", "builder_job_id"]
        )
        image_data = schema.load(await request.json())
        bake = await self._get_bake(image_data.bake_id)
        await self._get_project(request, bake.project_id, write=True)
        try:
            image = await self.storage.bake_images.create(image_data)
        except ExistsError:
            return json_response(
                {
                    "code": "unique",
                    "description": "Bake image with such bake and ref exists",
                },
                status=HTTPConflict.status_code,
            )
        return aiohttp.web.json_response(
            data=schema.dump(image), status=HTTPCreated.status_code
        )

    @docs(tags=["bake_images"], summary="Get attempt by id")
    @response_schema(BakeImageSchema(), HTTPOk.status_code)
    async def get(self, request: aiohttp.web.Request) -> aiohttp.web.Response:
        id = request.match_info["id"]
        try:
            image = await self.storage.bake_images.get(id)
        except NotExistsError:
            raise HTTPNotFound
        bake = await self._get_bake(image.bake_id)
        await self._get_project(request, bake.project_id, write=False)
        return aiohttp.web.json_response(
            data=BakeImageSchema().dump(image), status=HTTPOk.status_code
        )

    @docs(tags=["bake_images"], summary="Get bake image by bake and ref")
    @query_schema(
        bake_id=fields.String(required=True),
        ref=fields.String(required=True),
    )
    @response_schema(BakeImageSchema(), HTTPOk.status_code)
    async def get_by_ref(
        self,
        request: aiohttp.web.Request,
        bake_id: str,
        ref: str,
    ) -> aiohttp.web.Response:
        bake = await self._get_bake(bake_id)
        await self._get_project(request, bake.project_id, write=False)
        try:
            image = await self.storage.bake_images.get_by_ref(
                bake_id=bake_id,
                ref=ref,
            )
        except NotExistsError:
            raise HTTPNotFound
        return aiohttp.web.json_response(
            data=BakeImageSchema().dump(image), status=HTTPOk.status_code
        )

    @docs(
        tags=["bake_images"],
        summary="Update existing bake image",
        responses={
            HTTPOk.status_code: {
                "description": "Bake image patched",
                "schema": BakeImageSchema(),
            },
        },
    )
    @request_schema(BakeImagePatchSchema())
    @response_schema(BakeImageSchema(), HTTPOk.status_code)
    async def patch(
        self,
        request: aiohttp.web.Request,
    ) -> aiohttp.web.Response:
        id = request.match_info["id"]
        try:
            image = await self.storage.bake_images.get(id)
        except NotExistsError:
            raise HTTPNotFound
        bake = await self._get_bake(image.bake_id)
        await self._get_project(request, bake.project_id, write=True)
        schema = BakeImagePatchSchema()
        new_values = schema.load(await request.json())
        new_image = replace(image, **new_values)
        await self.storage.bake_images.update(new_image)
        return aiohttp.web.json_response(
            data=BakeImageSchema().dump(new_image), status=HTTPOk.status_code
        )


@middleware
async def handle_exceptions(
    request: Request, handler: Callable[[Request], Awaitable[StreamResponse]]
) -> StreamResponse:
    try:
        return await handler(request)
    except ValueError as e:
        payload = {"error": str(e)}
        return json_response(payload, status=HTTPBadRequest.status_code)
    except aiohttp.web.HTTPException:
        raise
    except Exception as e:
        msg_str = f"Unexpected exception: {str(e)}. Path with query: {request.path_qs}."
        logging.exception(msg_str)
        payload = {"error": msg_str}
        return json_response(payload, status=HTTPInternalServerError.status_code)


async def create_projects_app(config: Config) -> aiohttp.web.Application:
    app = aiohttp.web.Application()
    handler = ProjectsApiHandler(app, config)
    handler.register(app)
    return app


async def create_live_jobs_app(config: Config) -> aiohttp.web.Application:
    app = aiohttp.web.Application()
    handler = LiveJobApiHandler(app, config)
    handler.register(app)
    return app


async def create_bakes_app(config: Config) -> aiohttp.web.Application:
    app = aiohttp.web.Application()
    handler = BakeApiHandler(app, config)
    handler.register(app)
    return app


async def create_attempts_app(config: Config) -> aiohttp.web.Application:
    app = aiohttp.web.Application()
    handler = AttemptApiHandler(app, config)
    handler.register(app)
    return app


async def create_tasks_app(config: Config) -> aiohttp.web.Application:
    app = aiohttp.web.Application()
    handler = TaskApiHandler(app, config)
    handler.register(app)
    return app


async def create_config_files_app(config: Config) -> aiohttp.web.Application:
    app = aiohttp.web.Application()
    handler = ConfigFileApiHandler(app, config)
    handler.register(app)
    return app


async def create_cache_entries_app(config: Config) -> aiohttp.web.Application:
    app = aiohttp.web.Application()
    handler = CacheEntryApiHandler(app, config)
    handler.register(app)
    return app


async def create_bake_images_app(config: Config) -> aiohttp.web.Application:
    app = aiohttp.web.Application()
    handler = BakeImagesApiHandler(app, config)
    handler.register(app)
    return app


@asynccontextmanager
async def create_auth_client(config: PlatformAuthConfig) -> AsyncIterator[AuthClient]:
    async with AuthClient(config.url, config.token) as client:
        yield client


def _setup_cors(app: aiohttp.web.Application, config: CORSConfig) -> None:
    if not config.allowed_origins:
        return

    logger.info(f"Setting up CORS with allowed origins: {config.allowed_origins}")
    default_options = aiohttp_cors.ResourceOptions(
        allow_credentials=True,
        expose_headers="*",
        allow_headers="*",
    )
    cors = aiohttp_cors.setup(
        app, defaults={origin: default_options for origin in config.allowed_origins}
    )
    for route in app.router.routes():
        logger.debug(f"Setting up CORS for {route}")
        cors.add(route)


package_version = version(__package__)


async def add_version_to_header(request: Request, response: StreamResponse) -> None:
    response.headers["X-Service-Version"] = f"platform-neuro-flow-api/{package_version}"


async def create_app(config: Config) -> aiohttp.web.Application:
    app = aiohttp.web.Application(middlewares=[handle_exceptions])
    app["config"] = config

    async def _init_app(app: aiohttp.web.Application) -> AsyncIterator[None]:
        async with AsyncExitStack() as exit_stack:
            logger.info("Initializing Auth client")
            auth_client = await exit_stack.enter_async_context(
                create_auth_client(config.platform_auth)
            )

            logger.info("Initializing SQLAlchemy engine")
            engine = make_async_engine(config.postgres)
            exit_stack.push_async_callback(engine.dispose)

            logger.info("Initializing PostgresStorage")
            storage: Storage = PostgresStorage(engine)

            await setup_security(
                app=app, auth_client=auth_client, auth_scheme=AuthScheme.BEARER
            )

            logger.info("Initializing Neuro Api client")
            tmp_config = Path(mktemp())
            await platform_client_login(
                token=config.platform_api.token,
                url=config.platform_api.url,
                path=tmp_config,
            )
            platform_client = await exit_stack.enter_async_context(
                await platform_client_get(
                    path=tmp_config,
                )
            )

            await exit_stack.enter_async_context(
                WatchersPoller(
                    interval_sec=config.watchers.polling_interval_sec,
                    watchers=[
                        ExecutorAliveWatcher(storage.attempts, platform_client),
                    ],
                )
            )

            app["projects_app"]["storage"] = storage
            app["projects_app"]["auth_client"] = auth_client
            app["live_jobs_app"]["storage"] = storage
            app["bakes_app"]["storage"] = storage
            app["attempts_app"]["storage"] = storage
            app["tasks_app"]["storage"] = storage
            app["cache_entries_app"]["storage"] = storage
            app["config_files_app"]["storage"] = storage
            app["bake_images_app"]["storage"] = storage

            yield

    app.cleanup_ctx.append(_init_app)

    api_v1_app = aiohttp.web.Application()
    api_v1_handler = ApiHandler()
    probes_routes = api_v1_handler.register(api_v1_app)
    app["api_v1_app"] = api_v1_app

    projects_app = await create_projects_app(config)
    app["projects_app"] = projects_app
    api_v1_app.add_subapp("/flow/projects", projects_app)

    live_jobs_app = await create_live_jobs_app(config)
    app["live_jobs_app"] = live_jobs_app
    api_v1_app.add_subapp("/flow/live_jobs", live_jobs_app)

    bakes_app = await create_bakes_app(config)
    app["bakes_app"] = bakes_app
    api_v1_app.add_subapp("/flow/bakes", bakes_app)

    attempts_app = await create_attempts_app(config)
    app["attempts_app"] = attempts_app
    api_v1_app.add_subapp("/flow/attempts", attempts_app)

    tasks_app = await create_tasks_app(config)
    app["tasks_app"] = tasks_app
    api_v1_app.add_subapp("/flow/tasks", tasks_app)

    cache_entries_app = await create_cache_entries_app(config)
    app["cache_entries_app"] = cache_entries_app
    api_v1_app.add_subapp("/flow/cache_entries", cache_entries_app)

    config_files_app = await create_config_files_app(config)
    app["config_files_app"] = config_files_app
    api_v1_app.add_subapp("/flow/config_files", config_files_app)

    bake_images_app = await create_bake_images_app(config)
    app["bake_images_app"] = bake_images_app
    api_v1_app.add_subapp("/flow/bake_images", bake_images_app)

    app.add_subapp("/api/v1", api_v1_app)

    _setup_cors(app, config.cors)
    if config.enable_docs:
        prefix = "/api/docs/v1/flow"
        setup_aiohttp_apispec(
            app=app,
            title="Neuro Flow API documentation",
            version="v1",
            url=f"{prefix}/swagger.json",
            static_path=f"{prefix}/static",
            swagger_path=f"{prefix}/ui",
            security=[{"jwt": []}],
            securityDefinitions={
                "jwt": {"type": "apiKey", "name": "Authorization", "in": "header"},
            },
        )

    app.on_response_prepare.append(add_version_to_header)

    if config.zipkin:
        setup_zipkin(app, skip_routes=probes_routes)

    return app


def setup_tracing(config: Config) -> None:
    if config.zipkin:
        setup_zipkin_tracer(
            config.zipkin.app_name,
            config.server.host,
            config.server.port,
            config.zipkin.url,
            config.zipkin.sample_rate,
        )

    if config.sentry:
        setup_sentry(
            config.sentry.dsn,
            app_name=config.sentry.app_name,
            cluster_name=config.sentry.cluster_name,
            sample_rate=config.sentry.sample_rate,
            exclude=[NotExistsError],
        )


def main() -> None:  # pragma: no coverage
    init_logging()
    config = EnvironConfigFactory().create()
    logging.info("Loaded config: %r", config)
    setup_tracing(config)
    aiohttp.web.run_app(
        create_app(config), host=config.server.host, port=config.server.port
    )<|MERGE_RESOLUTION|>--- conflicted
+++ resolved
@@ -485,21 +485,12 @@
     @docs(tags=["bakes"], summary="List bakes in given project")
     @query_schema(
         project_id=fields.String(required=True),
-<<<<<<< HEAD
-        name=fields.String(missing=None),
-        tags=fields.List(fields.String(), missing=()),
-        since=fields.AwareDateTime(missing=None),
-        until=fields.AwareDateTime(missing=None),
-        reverse=fields.Boolean(missing=False),
-        fetch_last_attempt=fields.Boolean(missing=False),
-=======
         name=fields.String(load_default=None),
-        tags=fields.List(fields.String(), load_default=tuple()),
+        tags=fields.List(fields.String(), load_default=()),
         since=fields.AwareDateTime(load_default=None),
         until=fields.AwareDateTime(load_default=None),
         reverse=fields.Boolean(load_default=False),
         fetch_last_attempt=fields.Boolean(load_default=False),
->>>>>>> 1abd179c
     )
     @response_schema(BakeSchema(many=True), HTTPOk.status_code)
     async def list(
