--- conflicted
+++ resolved
@@ -5,37 +5,6 @@
   - id: check-added-large-files
   - id: check-merge-conflict
     exclude: "rst$"
-<<<<<<< HEAD
-- repo: https://github.com/asottile/yesqa
-  rev: v1.5.0
-  hooks:
-  - id: yesqa
-- repo: https://github.com/sondrelg/pep585-upgrade
-  rev: v1.0
-  hooks:
-  - id: upgrade-type-hints
-    args:
-    - --futures=true
-- repo: https://github.com/Zac-HD/shed
-  rev: 2024.10.1
-  hooks:
-  - id: shed
-    args:
-    - --refactor
-    - --py39-plus
-    types_or:
-    - python
-    - markdown
-    - rst
-- repo: https://github.com/PyCQA/flake8
-  rev: 7.2.0
-  hooks:
-  - id: flake8
-- repo: https://github.com/pre-commit/pre-commit-hooks
-  rev: 'v5.0.0'
-  hooks:
-=======
->>>>>>> dc64bc3b
   - id: check-case-conflict
   - id: check-json
   - id: check-toml
@@ -59,12 +28,11 @@
       docs/spelling_wordlist.txt|
       .gitignore
 - repo: https://github.com/Zac-HD/shed
-  rev: 2023.3.1
+  rev: 2024.10.1
   hooks:
   - id: shed
     args:
     - --refactor
-    - --py39-plus
     types_or:
     - python
     - markdown
@@ -80,11 +48,7 @@
   hooks:
   - id: checkmake
 - repo: https://github.com/sirosen/check-jsonschema
-<<<<<<< HEAD
-  rev: 0.33.0
-=======
   rev: 0.31.3
->>>>>>> dc64bc3b
   hooks:
   - id: check-github-actions
   - id: check-github-workflows
