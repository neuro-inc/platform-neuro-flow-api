--- conflicted
+++ resolved
@@ -20,11 +20,7 @@
     neuro-logging==21.12.2
     neuro-sdk==23.2.0
     aiohttp-cors==0.7.0
-<<<<<<< HEAD
     marshmallow==3.19.0
-=======
-    marshmallow==3.16.0
->>>>>>> 6059076b
     aiohttp-apispec==2.2.3
     markupsafe==2.1.2
     alembic==1.10.2
