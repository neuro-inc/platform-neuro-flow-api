--- conflicted
+++ resolved
@@ -18,26 +18,12 @@
 
 [tool.poetry.dependencies]
 python = ">=3.9,<4.0"
-<<<<<<< HEAD
-aiohttp = { version = "3.11.16", extras = ["speedups"] }
-=======
 aiohttp = "3.11.18"
->>>>>>> b0fced5a
 apolo-api-client = "25.3.0"
 neuro-auth-client = "22.6.1"
 neuro-logging = "25.1.0"
 marshmallow = "3.20.1"
-<<<<<<< HEAD
 aiohttp-swagger3 = "0.10.0"
-markupsafe = "2.1.3"
-alembic = "1.12.1"
-psycopg2-binary = "2.9.10"
-asyncpg = "0.30.0"
-sqlalchemy = "1.4.25"
-yarl = "1.19.0"
-greenlet = "3.1.1"
-=======
-aiohttp-apispec = "3.0.0b2"
 markupsafe = "3.0.2"
 alembic = "1.15.2"
 psycopg2-binary = "2.9.10"
@@ -45,7 +31,6 @@
 sqlalchemy = "1.4.25"
 yarl = "1.20.0"
 greenlet = "3.2.1"
->>>>>>> b0fced5a
 
 [tool.poetry.scripts]
 platform-neuro-flow-api = "platform_neuro_flow_api.api:main"
@@ -54,16 +39,10 @@
 docker = "7.1.0"
 pytest = "8.3.5"
 pytest-asyncio = "0.26.0"
-<<<<<<< HEAD
 async_timeout = "5.0.1"
-pytest-cov = "4.1.0"
-mypy = "1.6.1"
-pre-commit = "3.5.0"
-=======
 pytest-cov = "6.1.1"
 mypy = "1.15.0"
 pre-commit = "4.2.0"
->>>>>>> b0fced5a
 
 [tool.poetry-dynamic-versioning]
 enable = true
@@ -90,14 +69,9 @@
     "error",
     "ignore::DeprecationWarning:jose",
     "ignore::DeprecationWarning:.*",
-<<<<<<< HEAD
     "ignore::marshmallow.warnings.RemovedInMarshmallow4Warning:apispec.ext.marshmallow.field_converter",
     "ignore::aiohttp.web_exceptions.NotAppKeyWarning:aiohttp_swagger3",
     "ignore::aiohttp.web_exceptions.NotAppKeyWarning:aiohttp_security"
-=======
-    "ignore::aiohttp.web_exceptions.NotAppKeyWarning:aiohttp_apispec",
-    "ignore::marshmallow.warnings.RemovedInMarshmallow4Warning:apispec.ext.marshmallow.field_converter"
->>>>>>> b0fced5a
 ]
 
 [tool.coverage.run]
